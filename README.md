# go-algorand-sdk

[![Build Status](https://travis-ci.com/algorand/go-algorand-sdk.svg?branch=master)](https://travis-ci.com/algorand/go-algorand-sdk)
[![Go Report Card](https://goreportcard.com/badge/github.com/algorand/go-algorand-sdk)](https://goreportcard.com/report/github.com/algorand/go-algorand-sdk)
[![GoDoc](https://godoc.org/github.com/algorand/go-algorand-sdk?status.svg)](https://godoc.org/github.com/algorand/go-algorand-sdk)

The Algorand golang SDK provides:

- HTTP clients for the algod (agreement) and kmd (key management) APIs
- Standalone functionality for interacting with the Algorand protocol, including transaction signing, message encoding, etc.

## Documentation

Full documentation is available [on pkg.go.dev](https://pkg.go.dev/github.com/algorand/go-algorand-sdk/v2). You can also self-host the documentation by running `godoc -http=:8099` and visiting `http://localhost:8099/pkg/github.com/algorand/go-algorand-sdk` in your web browser.

Additional developer documentation and examples can be found on [developer.algorand.org](https://developer.algorand.org/docs/sdks/go/)

## Package Overview

In `client/`, the `kmd` packages provide HTTP clients for the Key Management Daemon. It is responsible for managing spending key material, signing transactions, and managing wallets.
In `client/v2` the `algod` package contains a client for the Algorand protocol daemon HTTP API. You can use it to check the status of the blockchain, read a block, look at transactions, or submit a signed transaction.
In `client/v2` the `indexer` package contains a client for the Algorand Indexer API. You can use it to query historical transactions or make queries about the current state of the chain.

`transaction` package contains Transaction building utility functions.

`types` contains the data structures you'll use when interacting with the network, including addresses, transactions, multisig signatures, etc. 

`encoding` contains the `json` and `msgpack` packages, which can be used to serialize messages for the algod/kmd APIs and the network.

`mnemonic` contains support for turning 32-byte keys into checksummed, human-readable mnemonics (and going from mnemonics back to keys).

## SDK Development

Run tests with `make docker-test`. To set up the sandbox-based test harness without standing up the go-algorand docker image use `make harness`.

We use golangci-lint to run linters on our codebase. Please run `make lint` before you submit a PR to make sure it conforms to linter standards.

<<<<<<< HEAD
## Quick Start
=======
We use cucumber testing for all of our SDKs, including this one. Please refer to [algorand-sdk-testing](https://github.com/algorand/algorand-sdk-testing#readme) for guidance and existing tests that you may need to update. Depending on the type of update you with to contribute, you may also need to have corresponding updates in the other SDKs (Java, JS, and Python). Feel welcome to ask for collaboration on that front. 

# Quick Start
>>>>>>> 76101e57

To download the SDK, open a terminal and use the `go get` command.

```sh
go get -u github.com/algorand/go-algorand-sdk/...
```<|MERGE_RESOLUTION|>--- conflicted
+++ resolved
@@ -35,13 +35,9 @@
 
 We use golangci-lint to run linters on our codebase. Please run `make lint` before you submit a PR to make sure it conforms to linter standards.
 
-<<<<<<< HEAD
-## Quick Start
-=======
 We use cucumber testing for all of our SDKs, including this one. Please refer to [algorand-sdk-testing](https://github.com/algorand/algorand-sdk-testing#readme) for guidance and existing tests that you may need to update. Depending on the type of update you with to contribute, you may also need to have corresponding updates in the other SDKs (Java, JS, and Python). Feel welcome to ask for collaboration on that front. 
 
-# Quick Start
->>>>>>> 76101e57
+## Quick Start
 
 To download the SDK, open a terminal and use the `go get` command.
 

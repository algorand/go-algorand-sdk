--- conflicted
+++ resolved
@@ -2,13 +2,10 @@
 
 ## What's Changed
 ### Breaking Changes
-<<<<<<< HEAD
 * Remove `MakeLogicSigAccount` and replace with `MakeLogicSigAccountEscrow`. Mark `MakeLogicSig` as a private function as well, only intended for internal use.
 * Rename `SignLogicsigTransaction` to `SignLogicSigTransaction`.
 * Remove logicsig templates, `logic/langspec.json`, and all methods depending on it.
-=======
 * Remove `DryrunTxnResult.Cost` in favor of 2 fields: `BudgetAdded` and `BudgetConsumed`. `cost` can be derived by `BudgetConsumed - BudgetAdded`.
->>>>>>> 0152bd6e
 
 # 1.24.0
 ## What's Changed

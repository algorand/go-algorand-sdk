--- conflicted
+++ resolved
@@ -1,7 +1,4 @@
-<<<<<<< HEAD
 # v2.3.0
-
-<!-- Release notes generated using configuration in .github/release.yml at release/v2.3.0 -->
 
 ## What's Changed
 ### Bugfixes
@@ -24,8 +21,6 @@
 
 **Full Changelog**: https://github.com/algorand/go-algorand-sdk/compare/v2.2.0...v2.3.0
 
-=======
->>>>>>> 77c58579
 # v2.2.0
 
 ## Enhancements

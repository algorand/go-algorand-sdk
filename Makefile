SRCPATH     := $(shell pwd)
TEST_SOURCES := $(shell cd $(SRCPATH) && go list ./...)
TEST_SOURCES_NO_CUCUMBER := $(shell cd $(SRCPATH) && go list ./... | grep -v test)
UNIT_TAGS :=  "$(shell awk '{print $2}' test/unit.tags | paste -s -d, -)"
INTEGRATIONS_TAGS := "$(shell awk '{print $2}' test/integration.tags | paste -s -d, -)"
GO_IMAGE := golang:$(subst go,,$(shell go version | cut -d' ' -f 3 | cut -d'.' -f 1,2))-stretch

lint:
	golint `go list ./... | grep -v /vendor/`

fmt:
	go fmt ./...

generate:
	cd $(SRCPATH) && go generate ./logic

build: generate
	cd $(SRCPATH) && go test -run xxx_phony_test $(TEST_SOURCES)

test:
	go test $(TEST_SOURCES_NO_CUCUMBER)

unit:
	go test $(TEST_SOURCES_NO_CUCUMBER)
	cd test && go test -timeout 0s --godog.strict=true --godog.format=pretty --godog.tags=$(UNIT_TAGS) --test.v .

integration:
	go test $(TEST_SOURCES_NO_CUCUMBER)
	cd test && go test -timeout 0s --godog.strict=true --godog.format=pretty --godog.tags=$(INTEGRATIONS_TAGS) --test.v .

display-all-go-steps:
<<<<<<< HEAD
	find test -name "*.go" | xargs grep "github.com/cucumber/godog" 2>/dev/null | cut -d: -f1 | sort | uniq | xargs grep -Eo "Step[(].[^\`]+" | awk '{sub(/:Step\(./,":")} 1' | sed -E 's/", [a-zA-Z0-9]+\)//g' #| grep "with path"
=======
	find test -name "*.go" | xargs grep "github.com/cucumber/godog" 2>/dev/null | cut -d: -f1 | sort | uniq | xargs grep -Eo "Step[(].[^\`]+" | awk '{sub(/:Step\(./,":")} 1' | sed -E 's/", [a-zA-Z0-9]+\)//g'
>>>>>>> 0bc0ce7b

harness:
	./test-harness.sh

docker-gosdk-build:
	echo "Building docker image from base $(GO_IMAGE)"
	docker build -t go-sdk-testing --build-arg GO_IMAGE="$(GO_IMAGE)" -f test/docker/Dockerfile $(shell pwd)

docker-gosdk-run:
	docker ps -a
	docker run -it --network host go-sdk-testing:latest

docker-test: harness docker-gosdk-build docker-gosdk-run


.PHONY: test fmt<|MERGE_RESOLUTION|>--- conflicted
+++ resolved
@@ -26,27 +26,7 @@
 
 integration:
 	go test $(TEST_SOURCES_NO_CUCUMBER)
-	cd test && go test -timeout 0s --godog.strict=true --godog.format=pretty --godog.tags=$(INTEGRATIONS_TAGS) --test.v .
-
-display-all-go-steps:
-<<<<<<< HEAD
-	find test -name "*.go" | xargs grep "github.com/cucumber/godog" 2>/dev/null | cut -d: -f1 | sort | uniq | xargs grep -Eo "Step[(].[^\`]+" | awk '{sub(/:Step\(./,":")} 1' | sed -E 's/", [a-zA-Z0-9]+\)//g' #| grep "with path"
-=======
-	find test -name "*.go" | xargs grep "github.com/cucumber/godog" 2>/dev/null | cut -d: -f1 | sort | uniq | xargs grep -Eo "Step[(].[^\`]+" | awk '{sub(/:Step\(./,":")} 1' | sed -E 's/", [a-zA-Z0-9]+\)//g'
->>>>>>> 0bc0ce7b
-
-harness:
-	./test-harness.sh
-
-docker-gosdk-build:
-	echo "Building docker image from base $(GO_IMAGE)"
-	docker build -t go-sdk-testing --build-arg GO_IMAGE="$(GO_IMAGE)" -f test/docker/Dockerfile $(shell pwd)
-
-docker-gosdk-run:
-	docker ps -a
-	docker run -it --network host go-sdk-testing:latest
-
-docker-test: harness docker-gosdk-build docker-gosdk-run
+	cd test && go test -timeout 0s --godog.strict=true --godog.format=pretty --godog.tags="@algod,@assets,@auction,@kmd,@send,@indexer,@rekey_v1,@send.keyregtxn,@dryrun,@compile,@applications.verified,@indexer.applications,@indexer.231,@abi,@c2c,@compile.sourcemap" --test.v .
 
 
 .PHONY: test fmt
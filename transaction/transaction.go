--- conflicted
+++ resolved
@@ -196,7 +196,6 @@
 	return tx, nil
 }
 
-<<<<<<< HEAD
 // MakeAssetConfigTxn creates a tx template for changing the
 // keys for an asset. An empty string means a zero key (which
 // cannot be changed after becoming zero); to keep a key
@@ -308,7 +307,8 @@
 		tx.Fee = MinTxnFee
 	}
 	return tx, nil
-=======
+}
+
 // AssignGroupID computes and return list of transactions with Group field set.
 // - txns is a list of transactions to process
 // - account specifies a sender field of transaction to return. Set to empty string to return all of them
@@ -331,7 +331,6 @@
 		}
 	}
 	return result, nil
->>>>>>> ac0ec33a
 }
 
 // EstimateSize returns the estimated length of the encoded transaction

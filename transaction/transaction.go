--- conflicted
+++ resolved
@@ -361,7 +361,6 @@
 	return tx, nil
 }
 
-<<<<<<< HEAD
 // MakeAssetDestroyTxn creates a tx template for destroying an asset, removing it from the record.
 // All outstanding asset amount must be held by the creator, and this transaction must be issued by the asset manager.
 // - account is a checksummed, human-readable address that will send the transaction; it also must be the asset manager
@@ -376,7 +375,16 @@
 	// an asset destroy transaction is just a configuration transaction with AssetParams zeroed
 	tx, err := MakeAssetConfigTxn(account, feePerByte, firstRound, lastRound, note, genesisID, genesisHash,
 		creator, index, "", "", "", "")
-=======
+	// Update fee
+	eSize, err := estimateSize(tx)
+	if err != nil {
+		return types.Transaction{}, err
+	}
+	tx.Fee = types.MicroAlgos(eSize * feePerByte)
+
+	return tx, nil
+}
+
 // MakeAssetFreezeTxn constructs a transaction that freezes or unfreezes an account's asset holdings
 // It must be issued by the freeze address for the asset
 // - account is a checksummed, human-readable address which will send the transaction.
@@ -428,17 +436,12 @@
 	}
 
 	tx.AssetFrozen = newFreezeSetting
->>>>>>> aa6a6f60
 	// Update fee
 	eSize, err := estimateSize(tx)
 	if err != nil {
 		return types.Transaction{}, err
 	}
-<<<<<<< HEAD
-	tx.Fee = types.MicroAlgos(eSize * feePerByte)
-=======
 	tx.Fee = types.MicroAlgos(eSize * fee)
->>>>>>> aa6a6f60
 
 	return tx, nil
 }
@@ -487,7 +490,6 @@
 	return tx, nil
 }
 
-<<<<<<< HEAD
 // MakeAssetDestroyTxn creates a tx template for destroying an asset, removing it from the record.
 // All outstanding asset amount must be held by the creator, and this transaction must be issued by the asset manager.
 // - account is a checksummed, human-readable address that will send the transaction; it also must be the asset manager
@@ -502,7 +504,8 @@
 	tx, err := MakeAssetConfigTxnWithFlatFee(account, fee, firstRound, lastRound, note, genesisID, genesisHash,
 		creator, index, "", "", "", "")
 	return tx, err
-=======
+}
+
 // MakeAssetFreezeTxnWithFlatFee is as MakeAssetFreezeTxn, but taking a flat fee rather than a fee per byte.
 func MakeAssetFreezeTxnWithFlatFee(account string, fee, firstRound, lastRound uint64, note []byte, genesisID string, genesisHash string,
 	creator string, assetIndex uint64, target string, newFreezeSetting bool) (types.Transaction, error) {
@@ -517,7 +520,6 @@
 		tx.Fee = MinTxnFee
 	}
 	return tx, nil
->>>>>>> aa6a6f60
 }
 
 // AssignGroupID computes and return list of transactions with Group field set.

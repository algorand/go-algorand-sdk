--- conflicted
+++ resolved
@@ -2,7 +2,6 @@
 
 import (
 	"encoding/base64"
-	"github.com/stretchr/testify/require"
 	"testing"
 
 	"github.com/algorand/go-algorand-sdk/crypto"
@@ -121,7 +120,6 @@
 	require.Equal(t, expKeyRegTxn, tx)
 }
 
-<<<<<<< HEAD
 func TestMakeAssetCreateTxn(t *testing.T) {
 	const addr = "BH55E5RMBD4GYWXGX5W5PJ5JAHPGM5OXKDQH5DC4O2MGI7NW4H6VOE4CP4"
 	const defaultFrozen = false
@@ -143,7 +141,25 @@
 		Header: types.Header{
 			Sender:      a,
 			Fee:         3890,
-=======
+			FirstValid:  322575,
+			LastValid:   323575,
+			GenesisHash: byte32ArrayFromBase64(genesisHash),
+			GenesisID:   "",
+		},
+	}
+	expectedAssetCreationTxn.AssetParams = types.AssetParams{
+		Total:         total,
+		DefaultFrozen: defaultFrozen,
+		Manager:       a,
+		Reserve:       a,
+		Freeze:        a,
+		Clawback:      a,
+	}
+	copy(expectedAssetCreationTxn.AssetParams.UnitName[:], []byte(unitName))
+	copy(expectedAssetCreationTxn.AssetParams.AssetName[:], []byte(assetName))
+	require.Equal(t, expectedAssetCreationTxn, tx)
+}
+
 func TestMakeAssetConfigTxn(t *testing.T) {
 	const addr = "BH55E5RMBD4GYWXGX5W5PJ5JAHPGM5OXKDQH5DC4O2MGI7NW4H6VOE4CP4"
 	const genesisHash = "SGO1GKSzyE7IEPItTxCByw9x8FmnrCDexi9/cOUJOiI="
@@ -163,26 +179,13 @@
 		Header: types.Header{
 			Sender:      a,
 			Fee:         3790,
->>>>>>> 4c049ab9
 			FirstValid:  322575,
 			LastValid:   323575,
 			GenesisHash: byte32ArrayFromBase64(genesisHash),
 			GenesisID:   "",
 		},
 	}
-<<<<<<< HEAD
-	expectedAssetCreationTxn.AssetParams = types.AssetParams{
-		Total:         total,
-		DefaultFrozen: defaultFrozen,
-		Manager:       a,
-		Reserve:       a,
-		Freeze:        a,
-		Clawback:      a,
-	}
-	copy(expectedAssetCreationTxn.AssetParams.UnitName[:], []byte(unitName))
-	copy(expectedAssetCreationTxn.AssetParams.AssetName[:], []byte(assetName))
-  require.Equal(t, expectedAssetCreationTxn, tx)
-=======
+
 	expectedAssetConfigTxn.AssetParams = types.AssetParams{
 		Manager:  a,
 		Reserve:  a,
@@ -194,7 +197,6 @@
 		Index:   1234,
 	}
 	require.Equal(t, expectedAssetConfigTxn, tx)
->>>>>>> 4c049ab9
 }
 
 func TestComputeGroupID(t *testing.T) {

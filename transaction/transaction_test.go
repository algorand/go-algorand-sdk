package transaction

import (
	"encoding/base64"
	"testing"

	"github.com/stretchr/testify/require"

	"github.com/algorand/go-algorand-sdk/crypto"
	"github.com/algorand/go-algorand-sdk/encoding/msgpack"
	"github.com/algorand/go-algorand-sdk/mnemonic"
	"github.com/algorand/go-algorand-sdk/types"
)

func byteFromBase64(s string) []byte {
	b, _ := base64.StdEncoding.DecodeString(s)
	return b
}

func byte32ArrayFromBase64(s string) (out [32]byte) {
	slice := byteFromBase64(s)
	if len(slice) != 32 {
		panic("wrong length: input slice not 32 bytes")
	}
	copy(out[:], slice)
	return
}

func TestMakePaymentTxn(t *testing.T) {
	const fromAddress = "47YPQTIGQEO7T4Y4RWDYWEKV6RTR2UNBQXBABEEGM72ESWDQNCQ52OPASU"
	const toAddress = "PNWOET7LLOWMBMLE4KOCELCX6X3D3Q4H2Q4QJASYIEOF7YIPPQBG3YQ5YI"
	const referenceTxID = "5FJDJD5LMZC3EHUYYJNH5I23U4X6H2KXABNDGPIL557ZMJ33GZHQ"
	const mn = "advice pudding treat near rule blouse same whisper inner electric quit surface sunny dismiss leader blood seat clown cost exist hospital century reform able sponsor"
	const golden = "gqNzaWfEQPhUAZ3xkDDcc8FvOVo6UinzmKBCqs0woYSfodlmBMfQvGbeUx3Srxy3dyJDzv7rLm26BRv9FnL2/AuT7NYfiAWjdHhui6NhbXTNA+ilY2xvc2XEIEDpNJKIJWTLzpxZpptnVCaJ6aHDoqnqW2Wm6KRCH/xXo2ZlZc0EmKJmds0wsqNnZW6sZGV2bmV0LXYzMy4womdoxCAmCyAJoJOohot5WHIvpeVG7eftF+TYXEx4r7BFJpDt0qJsds00mqRub3RlxAjqABVHQ2y/lqNyY3bEIHts4k/rW6zAsWTinCIsV/X2PcOH1DkEglhBHF/hD3wCo3NuZMQg5/D4TQaBHfnzHI2HixFV9GcdUaGFwgCQhmf0SVhwaKGkdHlwZaNwYXk="
	gh := byteFromBase64("JgsgCaCTqIaLeVhyL6XlRu3n7Rfk2FxMeK+wRSaQ7dI=")

	txn, err := MakePaymentTxn(fromAddress, toAddress, 4, 1000, 12466, 13466, byteFromBase64("6gAVR0Nsv5Y="), "IDUTJEUIEVSMXTU4LGTJWZ2UE2E6TIODUKU6UW3FU3UKIQQ77RLUBBBFLA", "devnet-v33.0", gh)
	require.NoError(t, err)

	key, err := mnemonic.ToPrivateKey(mn)
	require.NoError(t, err)

	id, bytes, err := crypto.SignTransaction(key, txn)

	stxBytes := byteFromBase64(golden)
	require.Equal(t, stxBytes, bytes)

	require.Equal(t, referenceTxID, id)
}

// should fail on a lack of GenesisHash
func TestMakePaymentTxn2(t *testing.T) {
	const fromAddress = "47YPQTIGQEO7T4Y4RWDYWEKV6RTR2UNBQXBABEEGM72ESWDQNCQ52OPASU"
	const toAddress = "PNWOET7LLOWMBMLE4KOCELCX6X3D3Q4H2Q4QJASYIEOF7YIPPQBG3YQ5YI"

	_, err := MakePaymentTxn(fromAddress, toAddress, 4, 1000, 12466, 13466, byteFromBase64("6gAVR0Nsv5Y="), "IDUTJEUIEVSMXTU4LGTJWZ2UE2E6TIODUKU6UW3FU3UKIQQ77RLUBBBFLA", "devnet-v33.0", []byte{})
	require.Error(t, err)

}

func TestKeyRegTxn(t *testing.T) {
	// preKeyRegTxn is an unsigned signed keyreg txn with zero Sender
	const addr = "BH55E5RMBD4GYWXGX5W5PJ5JAHPGM5OXKDQH5DC4O2MGI7NW4H6VOE4CP4"
	a, err := types.DecodeAddress(addr)
	require.NoError(t, err)
	const addrSK = "awful drop leaf tennis indoor begin mandate discover uncle seven only coil atom any hospital uncover make any climb actor armed measure need above hundred"
	expKeyRegTxn := types.Transaction{
		Type: types.KeyRegistrationTx,
		Header: types.Header{
			Sender:      a,
			Fee:         1000,
			FirstValid:  322575,
			LastValid:   323575,
			GenesisHash: byte32ArrayFromBase64("SGO1GKSzyE7IEPItTxCByw9x8FmnrCDexi9/cOUJOiI="),
			GenesisID:   "",
		},
		KeyregTxnFields: types.KeyregTxnFields{
			VotePK:          byte32ArrayFromBase64("Kv7QI7chi1y6axoy+t7wzAVpePqRq/rkjzWh/RMYyLo="),
			SelectionPK:     byte32ArrayFromBase64("bPgrv4YogPcdaUAxrt1QysYZTVyRAuUMD4zQmCu9llc="),
			VoteFirst:       10000,
			VoteLast:        10111,
			VoteKeyDilution: 11,
		},
	}
	const signedGolden = "gqNzaWfEQEA8ANbrvTRxU9c8v6WERcEPw7D/HacRgg4vICa61vEof60Wwtx6KJKDyvBuvViFeacLlngPY6vYCVP0DktTwQ2jdHhui6NmZWXNA+iiZnbOAATsD6JnaMQgSGO1GKSzyE7IEPItTxCByw9x8FmnrCDexi9/cOUJOiKibHbOAATv96ZzZWxrZXnEIGz4K7+GKID3HWlAMa7dUMrGGU1ckQLlDA+M0JgrvZZXo3NuZMQgCfvSdiwI+Gxa5r9t16epAd5mdddQ4H6MXHaYZH224f2kdHlwZaZrZXlyZWendm90ZWZzdM0nEKZ2b3Rla2QLp3ZvdGVrZXnEICr+0CO3IYtcumsaMvre8MwFaXj6kav65I81of0TGMi6p3ZvdGVsc3TNJ38="
	// now, sign
	private, err := mnemonic.ToPrivateKey(addrSK)
	require.NoError(t, err)
	txid, newStxBytes, err := crypto.SignTransaction(private, expKeyRegTxn)
	require.NoError(t, err)
	require.Equal(t, "MDRIUVH5AW4Z3GMOB67WP44LYLEVM2MP3ZEPKFHUB5J47A2J6TUQ", txid)
	require.EqualValues(t, newStxBytes, byteFromBase64(signedGolden))
}

func TestMakeKeyRegTxn(t *testing.T) {
	const addr = "BH55E5RMBD4GYWXGX5W5PJ5JAHPGM5OXKDQH5DC4O2MGI7NW4H6VOE4CP4"
	tx, err := MakeKeyRegTxn(addr, 10, 322575, 323575, []byte{45, 67}, "", "SGO1GKSzyE7IEPItTxCByw9x8FmnrCDexi9/cOUJOiI=",
		"Kv7QI7chi1y6axoy+t7wzAVpePqRq/rkjzWh/RMYyLo=", "bPgrv4YogPcdaUAxrt1QysYZTVyRAuUMD4zQmCu9llc=", 10000, 10111, 11)
	require.NoError(t, err)

	a, err := types.DecodeAddress(addr)
	require.NoError(t, err)
	expKeyRegTxn := types.Transaction{
		Type: types.KeyRegistrationTx,
		Header: types.Header{
			Sender:      a,
			Fee:         3060,
			FirstValid:  322575,
			LastValid:   323575,
			Note:        []byte{45, 67},
			GenesisHash: byte32ArrayFromBase64("SGO1GKSzyE7IEPItTxCByw9x8FmnrCDexi9/cOUJOiI="),
			GenesisID:   "",
		},
		KeyregTxnFields: types.KeyregTxnFields{
			VotePK:          byte32ArrayFromBase64("Kv7QI7chi1y6axoy+t7wzAVpePqRq/rkjzWh/RMYyLo="),
			SelectionPK:     byte32ArrayFromBase64("bPgrv4YogPcdaUAxrt1QysYZTVyRAuUMD4zQmCu9llc="),
			VoteFirst:       10000,
			VoteLast:        10111,
			VoteKeyDilution: 11,
		},
	}
	require.Equal(t, expKeyRegTxn, tx)
}

<<<<<<< HEAD
func TestMakeAssetCreateTxn(t *testing.T) {
	const addr = "BH55E5RMBD4GYWXGX5W5PJ5JAHPGM5OXKDQH5DC4O2MGI7NW4H6VOE4CP4"
	const defaultFrozen = false
	const genesisHash = "SGO1GKSzyE7IEPItTxCByw9x8FmnrCDexi9/cOUJOiI="
	const total = 100
	const reserve = addr
	const freeze = addr
	const clawback = addr
	const unitName = "tst"
	const assetName = "testcoin"
	tx, err := MakeAssetCreateTxn(addr, 10, 322575, 323575, nil, "", genesisHash,
		total, defaultFrozen, addr, reserve, freeze, clawback, unitName, assetName)
	require.NoError(t, err)

	a, err := types.DecodeAddress(addr)
	require.NoError(t, err)
	expectedAssetCreationTxn := types.Transaction{
		Type: types.AssetConfigTx,
		Header: types.Header{
			Sender:      a,
			Fee:         3890,
			FirstValid:  322575,
			LastValid:   323575,
			GenesisHash: byte32ArrayFromBase64(genesisHash),
			GenesisID:   "",
		},
	}
	expectedAssetCreationTxn.AssetParams = types.AssetParams{
		Total:         total,
		DefaultFrozen: defaultFrozen,
		Manager:       a,
		Reserve:       a,
		Freeze:        a,
		Clawback:      a,
	}
	copy(expectedAssetCreationTxn.AssetParams.UnitName[:], []byte(unitName))
	copy(expectedAssetCreationTxn.AssetParams.AssetName[:], []byte(assetName))
	require.Equal(t, expectedAssetCreationTxn, tx)
=======
func TestComputeGroupID(t *testing.T) {
	// compare regular transactions created in SDK with 'goal clerk send' result
	// compare transaction group created in SDK with 'goal clerk group' result
	const address = "UPYAFLHSIPMJOHVXU2MPLQ46GXJKSDCEMZ6RLCQ7GWB5PRDKJUWKKXECXI"
	const fromAddress, toAddress = address, address
	const fee = 1000
	const amount = 2000
	const genesisID = "devnet-v1.0"
	genesisHash := byteFromBase64("sC3P7e2SdbqKJK0tbiCdK9tdSpbe6XeCGKdoNzmlj0E=")

	const firstRound1 = 710399
	note1 := byteFromBase64("wRKw5cJ0CMo=")
	tx1, err := MakePaymentTxnWithFlatFee(
		fromAddress, toAddress, fee, amount, firstRound1, firstRound1+1000,
		note1, "", genesisID, genesisHash,
	)
	require.NoError(t, err)

	const firstRound2 = 710515
	note2 := byteFromBase64("dBlHI6BdrIg=")
	tx2, err := MakePaymentTxnWithFlatFee(
		fromAddress, toAddress, fee, amount, firstRound2, firstRound2+1000,
		note2, "", genesisID, genesisHash,
	)
	require.NoError(t, err)

	const goldenTx1 = "gaN0eG6Ko2FtdM0H0KNmZWXNA+iiZnbOAArW/6NnZW6rZGV2bmV0LXYxLjCiZ2jEILAtz+3tknW6iiStLW4gnSvbXUqW3ul3ghinaDc5pY9Bomx2zgAK2uekbm90ZcQIwRKw5cJ0CMqjcmN2xCCj8AKs8kPYlx63ppj1w5410qkMRGZ9FYofNYPXxGpNLKNzbmTEIKPwAqzyQ9iXHremmPXDnjXSqQxEZn0Vih81g9fEak0spHR5cGWjcGF5"
	const goldenTx2 = "gaN0eG6Ko2FtdM0H0KNmZWXNA+iiZnbOAArXc6NnZW6rZGV2bmV0LXYxLjCiZ2jEILAtz+3tknW6iiStLW4gnSvbXUqW3ul3ghinaDc5pY9Bomx2zgAK21ukbm90ZcQIdBlHI6BdrIijcmN2xCCj8AKs8kPYlx63ppj1w5410qkMRGZ9FYofNYPXxGpNLKNzbmTEIKPwAqzyQ9iXHremmPXDnjXSqQxEZn0Vih81g9fEak0spHR5cGWjcGF5"

	// goal clerk send dumps unsigned transaction as signed with empty signature in order to save tx type
	stx1 := types.SignedTxn{Sig: types.Signature{}, Msig: types.MultisigSig{}, Txn: tx1}
	stx2 := types.SignedTxn{Sig: types.Signature{}, Msig: types.MultisigSig{}, Txn: tx2}
	require.Equal(t, byteFromBase64(goldenTx1), msgpack.Encode(stx1))
	require.Equal(t, byteFromBase64(goldenTx2), msgpack.Encode(stx2))

	gid, err := crypto.ComputeGroupID([]types.Transaction{tx1, tx2})

	// goal clerk group sets Group to every transaction and concatenate them in output file
	// simulating that behavior here
	stx1.Txn.Group = gid
	stx2.Txn.Group = gid

	var txg []byte
	txg = append(txg, msgpack.Encode(stx1)...)
	txg = append(txg, msgpack.Encode(stx2)...)

	const goldenTxg = "gaN0eG6Lo2FtdM0H0KNmZWXNA+iiZnbOAArW/6NnZW6rZGV2bmV0LXYxLjCiZ2jEILAtz+3tknW6iiStLW4gnSvbXUqW3ul3ghinaDc5pY9Bo2dycMQgLiQ9OBup9H/bZLSfQUH2S6iHUM6FQ3PLuv9FNKyt09SibHbOAAra56Rub3RlxAjBErDlwnQIyqNyY3bEIKPwAqzyQ9iXHremmPXDnjXSqQxEZn0Vih81g9fEak0so3NuZMQgo/ACrPJD2Jcet6aY9cOeNdKpDERmfRWKHzWD18RqTSykdHlwZaNwYXmBo3R4boujYW10zQfQo2ZlZc0D6KJmds4ACtdzo2dlbqtkZXZuZXQtdjEuMKJnaMQgsC3P7e2SdbqKJK0tbiCdK9tdSpbe6XeCGKdoNzmlj0GjZ3JwxCAuJD04G6n0f9tktJ9BQfZLqIdQzoVDc8u6/0U0rK3T1KJsds4ACttbpG5vdGXECHQZRyOgXayIo3JjdsQgo/ACrPJD2Jcet6aY9cOeNdKpDERmfRWKHzWD18RqTSyjc25kxCCj8AKs8kPYlx63ppj1w5410qkMRGZ9FYofNYPXxGpNLKR0eXBlo3BheQ=="

	require.Equal(t, byteFromBase64(goldenTxg), txg)

	// check AssignGroupID, do not validate correctness of Group field calculation
	result, err := AssignGroupID([]types.Transaction{tx1, tx2}, "BH55E5RMBD4GYWXGX5W5PJ5JAHPGM5OXKDQH5DC4O2MGI7NW4H6VOE4CP4")
	require.NoError(t, err)
	require.Equal(t, 0, len(result))

	result, err = AssignGroupID([]types.Transaction{tx1, tx2}, address)
	require.NoError(t, err)
	require.Equal(t, 2, len(result))

	result, err = AssignGroupID([]types.Transaction{tx1, tx2}, "")
	require.NoError(t, err)
	require.Equal(t, 2, len(result))
>>>>>>> 7298dcb3
}<|MERGE_RESOLUTION|>--- conflicted
+++ resolved
@@ -122,7 +122,6 @@
 	require.Equal(t, expKeyRegTxn, tx)
 }
 
-<<<<<<< HEAD
 func TestMakeAssetCreateTxn(t *testing.T) {
 	const addr = "BH55E5RMBD4GYWXGX5W5PJ5JAHPGM5OXKDQH5DC4O2MGI7NW4H6VOE4CP4"
 	const defaultFrozen = false
@@ -160,8 +159,9 @@
 	}
 	copy(expectedAssetCreationTxn.AssetParams.UnitName[:], []byte(unitName))
 	copy(expectedAssetCreationTxn.AssetParams.AssetName[:], []byte(assetName))
-	require.Equal(t, expectedAssetCreationTxn, tx)
-=======
+  require.Equal(t, expectedAssetCreationTxn, tx)
+}
+
 func TestComputeGroupID(t *testing.T) {
 	// compare regular transactions created in SDK with 'goal clerk send' result
 	// compare transaction group created in SDK with 'goal clerk group' result
@@ -224,5 +224,4 @@
 	result, err = AssignGroupID([]types.Transaction{tx1, tx2}, "")
 	require.NoError(t, err)
 	require.Equal(t, 2, len(result))
->>>>>>> 7298dcb3
 }
--- conflicted
+++ resolved
@@ -201,62 +201,69 @@
 	require.Equal(t, expectedAssetConfigTxn, tx)
 }
 
-<<<<<<< HEAD
 func TestMakeAssetDestroyTxn(t *testing.T) {
-=======
-func TestMakeAssetFreezeTxn(t *testing.T) {
->>>>>>> aa6a6f60
 	const addr = "BH55E5RMBD4GYWXGX5W5PJ5JAHPGM5OXKDQH5DC4O2MGI7NW4H6VOE4CP4"
 	const genesisHash = "SGO1GKSzyE7IEPItTxCByw9x8FmnrCDexi9/cOUJOiI="
 	const creator = addr
 	const assetIndex = 1
 	const firstValidRound = 322575
 	const lastValidRound = 323575
-<<<<<<< HEAD
 	tx, err := MakeAssetDestroyTxn(creator, 10, firstValidRound, lastValidRound, nil, "", genesisHash, creator, assetIndex)
-=======
-	const freezeSetting = true
-	const target = creator
-	tx, err := MakeAssetFreezeTxn(creator, 10, firstValidRound, lastValidRound, nil, "", genesisHash, creator, assetIndex, target, freezeSetting)
->>>>>>> aa6a6f60
 	require.NoError(t, err)
 
 	a, err := types.DecodeAddress(creator)
 	require.NoError(t, err)
-<<<<<<< HEAD
+
 	expectedAssetConfigTxn := types.Transaction{
 		Type: types.AssetConfigTx,
 		Header: types.Header{
 			Sender:      a,
 			Fee:         2290,
-=======
-	expectedAssetFreezeTxn := types.Transaction{
-		Type: types.AssetFreezeTx,
-		Header: types.Header{
-			Sender:      a,
-			Fee:         2720,
->>>>>>> aa6a6f60
 			FirstValid:  firstValidRound,
 			LastValid:   lastValidRound,
 			GenesisHash: byte32ArrayFromBase64(genesisHash),
 			GenesisID:   "",
 		},
 	}
-
-<<<<<<< HEAD
 	expectedAssetConfigTxn.AssetParams = types.AssetParams{}
 	expectedAssetConfigTxn.ConfigAsset = types.AssetID{
 		Creator: a,
 		Index:   assetIndex,
 	}
 	require.Equal(t, expectedAssetConfigTxn, tx)
-=======
+}
+
+func TestMakeAssetFreezeTxn(t *testing.T) {
+	const addr = "BH55E5RMBD4GYWXGX5W5PJ5JAHPGM5OXKDQH5DC4O2MGI7NW4H6VOE4CP4"
+	const genesisHash = "SGO1GKSzyE7IEPItTxCByw9x8FmnrCDexi9/cOUJOiI="
+	const creator = addr
+	const assetIndex = 1
+	const firstValidRound = 322575
+	const lastValidRound = 323575
+	const freezeSetting = true
+	const target = creator
+	tx, err := MakeAssetFreezeTxn(creator, 10, firstValidRound, lastValidRound, nil, "", genesisHash, creator, assetIndex, target, freezeSetting)
+	require.NoError(t, err)
+
+	a, err := types.DecodeAddress(creator)
+	require.NoError(t, err)
+
+	expectedAssetFreezeTxn := types.Transaction{
+		Type: types.AssetFreezeTx,
+		Header: types.Header{
+			Sender:      a,
+			Fee:         2720,
+			FirstValid:  firstValidRound,
+			LastValid:   lastValidRound,
+			GenesisHash: byte32ArrayFromBase64(genesisHash),
+			GenesisID:   "",
+		},
+	}
 	expectedAssetFreezeTxn.FreezeAsset.Creator = a
 	expectedAssetFreezeTxn.FreezeAsset.Index = assetIndex
 	expectedAssetFreezeTxn.AssetFrozen = freezeSetting
 	expectedAssetFreezeTxn.FreezeAccount = a
 	require.Equal(t, expectedAssetFreezeTxn, tx)
->>>>>>> aa6a6f60
 }
 
 func TestComputeGroupID(t *testing.T) {

package transaction

import (
	"encoding/base64"
	"github.com/stretchr/testify/require"
	"testing"

	"github.com/algorand/go-algorand-sdk/crypto"
	"github.com/algorand/go-algorand-sdk/encoding/msgpack"
	"github.com/algorand/go-algorand-sdk/mnemonic"
	"github.com/algorand/go-algorand-sdk/types"
)

func byteFromBase64(s string) []byte {
	b, _ := base64.StdEncoding.DecodeString(s)
	return b
}

func byte32ArrayFromBase64(s string) (out [32]byte) {
	slice := byteFromBase64(s)
	if len(slice) != 32 {
		panic("wrong length: input slice not 32 bytes")
	}
	copy(out[:], slice)
	return
}

func TestMakePaymentTxn(t *testing.T) {
	const fromAddress = "47YPQTIGQEO7T4Y4RWDYWEKV6RTR2UNBQXBABEEGM72ESWDQNCQ52OPASU"
	const toAddress = "PNWOET7LLOWMBMLE4KOCELCX6X3D3Q4H2Q4QJASYIEOF7YIPPQBG3YQ5YI"
	const referenceTxID = "5FJDJD5LMZC3EHUYYJNH5I23U4X6H2KXABNDGPIL557ZMJ33GZHQ"
	const mn = "advice pudding treat near rule blouse same whisper inner electric quit surface sunny dismiss leader blood seat clown cost exist hospital century reform able sponsor"
	const golden = "gqNzaWfEQPhUAZ3xkDDcc8FvOVo6UinzmKBCqs0woYSfodlmBMfQvGbeUx3Srxy3dyJDzv7rLm26BRv9FnL2/AuT7NYfiAWjdHhui6NhbXTNA+ilY2xvc2XEIEDpNJKIJWTLzpxZpptnVCaJ6aHDoqnqW2Wm6KRCH/xXo2ZlZc0EmKJmds0wsqNnZW6sZGV2bmV0LXYzMy4womdoxCAmCyAJoJOohot5WHIvpeVG7eftF+TYXEx4r7BFJpDt0qJsds00mqRub3RlxAjqABVHQ2y/lqNyY3bEIHts4k/rW6zAsWTinCIsV/X2PcOH1DkEglhBHF/hD3wCo3NuZMQg5/D4TQaBHfnzHI2HixFV9GcdUaGFwgCQhmf0SVhwaKGkdHlwZaNwYXk="
	gh := byteFromBase64("JgsgCaCTqIaLeVhyL6XlRu3n7Rfk2FxMeK+wRSaQ7dI=")

	txn, err := MakePaymentTxn(fromAddress, toAddress, 4, 1000, 12466, 13466, byteFromBase64("6gAVR0Nsv5Y="), "IDUTJEUIEVSMXTU4LGTJWZ2UE2E6TIODUKU6UW3FU3UKIQQ77RLUBBBFLA", "devnet-v33.0", gh)
	require.NoError(t, err)

	key, err := mnemonic.ToPrivateKey(mn)
	require.NoError(t, err)

	id, bytes, err := crypto.SignTransaction(key, txn)

	stxBytes := byteFromBase64(golden)
	require.Equal(t, stxBytes, bytes)

	require.Equal(t, referenceTxID, id)
}

// should fail on a lack of GenesisHash
func TestMakePaymentTxn2(t *testing.T) {
	const fromAddress = "47YPQTIGQEO7T4Y4RWDYWEKV6RTR2UNBQXBABEEGM72ESWDQNCQ52OPASU"
	const toAddress = "PNWOET7LLOWMBMLE4KOCELCX6X3D3Q4H2Q4QJASYIEOF7YIPPQBG3YQ5YI"

	_, err := MakePaymentTxn(fromAddress, toAddress, 4, 1000, 12466, 13466, byteFromBase64("6gAVR0Nsv5Y="), "IDUTJEUIEVSMXTU4LGTJWZ2UE2E6TIODUKU6UW3FU3UKIQQ77RLUBBBFLA", "devnet-v33.0", []byte{})
	require.Error(t, err)

}

func TestKeyRegTxn(t *testing.T) {
	// preKeyRegTxn is an unsigned signed keyreg txn with zero Sender
	const addr = "BH55E5RMBD4GYWXGX5W5PJ5JAHPGM5OXKDQH5DC4O2MGI7NW4H6VOE4CP4"
	a, err := types.DecodeAddress(addr)
	require.NoError(t, err)
	const addrSK = "awful drop leaf tennis indoor begin mandate discover uncle seven only coil atom any hospital uncover make any climb actor armed measure need above hundred"
	expKeyRegTxn := types.Transaction{
		Type: types.KeyRegistrationTx,
		Header: types.Header{
			Sender:      a,
			Fee:         1000,
			FirstValid:  322575,
			LastValid:   323575,
			GenesisHash: byte32ArrayFromBase64("SGO1GKSzyE7IEPItTxCByw9x8FmnrCDexi9/cOUJOiI="),
			GenesisID:   "",
		},
		KeyregTxnFields: types.KeyregTxnFields{
			VotePK:          byte32ArrayFromBase64("Kv7QI7chi1y6axoy+t7wzAVpePqRq/rkjzWh/RMYyLo="),
			SelectionPK:     byte32ArrayFromBase64("bPgrv4YogPcdaUAxrt1QysYZTVyRAuUMD4zQmCu9llc="),
			VoteFirst:       10000,
			VoteLast:        10111,
			VoteKeyDilution: 11,
		},
	}
	const signedGolden = "gqNzaWfEQEA8ANbrvTRxU9c8v6WERcEPw7D/HacRgg4vICa61vEof60Wwtx6KJKDyvBuvViFeacLlngPY6vYCVP0DktTwQ2jdHhui6NmZWXNA+iiZnbOAATsD6JnaMQgSGO1GKSzyE7IEPItTxCByw9x8FmnrCDexi9/cOUJOiKibHbOAATv96ZzZWxrZXnEIGz4K7+GKID3HWlAMa7dUMrGGU1ckQLlDA+M0JgrvZZXo3NuZMQgCfvSdiwI+Gxa5r9t16epAd5mdddQ4H6MXHaYZH224f2kdHlwZaZrZXlyZWendm90ZWZzdM0nEKZ2b3Rla2QLp3ZvdGVrZXnEICr+0CO3IYtcumsaMvre8MwFaXj6kav65I81of0TGMi6p3ZvdGVsc3TNJ38="
	// now, sign
	private, err := mnemonic.ToPrivateKey(addrSK)
	require.NoError(t, err)
	txid, newStxBytes, err := crypto.SignTransaction(private, expKeyRegTxn)
	require.NoError(t, err)
	require.Equal(t, "MDRIUVH5AW4Z3GMOB67WP44LYLEVM2MP3ZEPKFHUB5J47A2J6TUQ", txid)
	require.EqualValues(t, newStxBytes, byteFromBase64(signedGolden))
}

func TestMakeKeyRegTxn(t *testing.T) {
	const addr = "BH55E5RMBD4GYWXGX5W5PJ5JAHPGM5OXKDQH5DC4O2MGI7NW4H6VOE4CP4"
	tx, err := MakeKeyRegTxn(addr, 10, 322575, 323575, []byte{45, 67}, "", "SGO1GKSzyE7IEPItTxCByw9x8FmnrCDexi9/cOUJOiI=",
		"Kv7QI7chi1y6axoy+t7wzAVpePqRq/rkjzWh/RMYyLo=", "bPgrv4YogPcdaUAxrt1QysYZTVyRAuUMD4zQmCu9llc=", 10000, 10111, 11)
	require.NoError(t, err)

	a, err := types.DecodeAddress(addr)
	require.NoError(t, err)
	expKeyRegTxn := types.Transaction{
		Type: types.KeyRegistrationTx,
		Header: types.Header{
			Sender:      a,
			Fee:         3060,
			FirstValid:  322575,
			LastValid:   323575,
			Note:        []byte{45, 67},
			GenesisHash: byte32ArrayFromBase64("SGO1GKSzyE7IEPItTxCByw9x8FmnrCDexi9/cOUJOiI="),
			GenesisID:   "",
		},
		KeyregTxnFields: types.KeyregTxnFields{
			VotePK:          byte32ArrayFromBase64("Kv7QI7chi1y6axoy+t7wzAVpePqRq/rkjzWh/RMYyLo="),
			SelectionPK:     byte32ArrayFromBase64("bPgrv4YogPcdaUAxrt1QysYZTVyRAuUMD4zQmCu9llc="),
			VoteFirst:       10000,
			VoteLast:        10111,
			VoteKeyDilution: 11,
		},
	}
	require.Equal(t, expKeyRegTxn, tx)
}

<<<<<<< HEAD
func TestMakeAssetConfigTxn(t *testing.T) {
	const addr = "BH55E5RMBD4GYWXGX5W5PJ5JAHPGM5OXKDQH5DC4O2MGI7NW4H6VOE4CP4"
	const genesisHash = "SGO1GKSzyE7IEPItTxCByw9x8FmnrCDexi9/cOUJOiI="
	const creator = addr
	const manager = addr
	const reserve = addr
	const freeze = addr
	const clawback = addr
	tx, err := MakeAssetConfigTxn(addr, 10, 322575, 323575, nil, "", genesisHash,
		creator, 1234, manager, reserve, freeze, clawback)
	require.NoError(t, err)

	a, err := types.DecodeAddress(creator)
	require.NoError(t, err)
	expectedAssetConfigTxn := types.Transaction{
		Type: types.AssetConfigTx,
		Header: types.Header{
			Sender:      a,
			Fee:         3790,
			FirstValid:  322575,
			LastValid:   323575,
			GenesisHash: byte32ArrayFromBase64(genesisHash),
			GenesisID:   "",
		},
	}
	expectedAssetConfigTxn.AssetParams = types.AssetParams{
		Manager:  a,
		Reserve:  a,
		Freeze:   a,
		Clawback: a,
	}
	expectedAssetConfigTxn.ConfigAsset = types.AssetID{
		Creator: a,
		Index:   1234,
	}
	require.Equal(t, expectedAssetConfigTxn, tx)
=======
func TestComputeGroupID(t *testing.T) {
	// compare regular transactions created in SDK with 'goal clerk send' result
	// compare transaction group created in SDK with 'goal clerk group' result
	const address = "UPYAFLHSIPMJOHVXU2MPLQ46GXJKSDCEMZ6RLCQ7GWB5PRDKJUWKKXECXI"
	const fromAddress, toAddress = address, address
	const fee = 1000
	const amount = 2000
	const genesisID = "devnet-v1.0"
	genesisHash := byteFromBase64("sC3P7e2SdbqKJK0tbiCdK9tdSpbe6XeCGKdoNzmlj0E=")

	const firstRound1 = 710399
	note1 := byteFromBase64("wRKw5cJ0CMo=")
	tx1, err := MakePaymentTxnWithFlatFee(
		fromAddress, toAddress, fee, amount, firstRound1, firstRound1+1000,
		note1, "", genesisID, genesisHash,
	)
	require.NoError(t, err)

	const firstRound2 = 710515
	note2 := byteFromBase64("dBlHI6BdrIg=")
	tx2, err := MakePaymentTxnWithFlatFee(
		fromAddress, toAddress, fee, amount, firstRound2, firstRound2+1000,
		note2, "", genesisID, genesisHash,
	)
	require.NoError(t, err)

	const goldenTx1 = "gaN0eG6Ko2FtdM0H0KNmZWXNA+iiZnbOAArW/6NnZW6rZGV2bmV0LXYxLjCiZ2jEILAtz+3tknW6iiStLW4gnSvbXUqW3ul3ghinaDc5pY9Bomx2zgAK2uekbm90ZcQIwRKw5cJ0CMqjcmN2xCCj8AKs8kPYlx63ppj1w5410qkMRGZ9FYofNYPXxGpNLKNzbmTEIKPwAqzyQ9iXHremmPXDnjXSqQxEZn0Vih81g9fEak0spHR5cGWjcGF5"
	const goldenTx2 = "gaN0eG6Ko2FtdM0H0KNmZWXNA+iiZnbOAArXc6NnZW6rZGV2bmV0LXYxLjCiZ2jEILAtz+3tknW6iiStLW4gnSvbXUqW3ul3ghinaDc5pY9Bomx2zgAK21ukbm90ZcQIdBlHI6BdrIijcmN2xCCj8AKs8kPYlx63ppj1w5410qkMRGZ9FYofNYPXxGpNLKNzbmTEIKPwAqzyQ9iXHremmPXDnjXSqQxEZn0Vih81g9fEak0spHR5cGWjcGF5"

	// goal clerk send dumps unsigned transaction as signed with empty signature in order to save tx type
	stx1 := types.SignedTxn{Sig: types.Signature{}, Msig: types.MultisigSig{}, Txn: tx1}
	stx2 := types.SignedTxn{Sig: types.Signature{}, Msig: types.MultisigSig{}, Txn: tx2}
	require.Equal(t, byteFromBase64(goldenTx1), msgpack.Encode(stx1))
	require.Equal(t, byteFromBase64(goldenTx2), msgpack.Encode(stx2))

	gid, err := crypto.ComputeGroupID([]types.Transaction{tx1, tx2})

	// goal clerk group sets Group to every transaction and concatenate them in output file
	// simulating that behavior here
	stx1.Txn.Group = gid
	stx2.Txn.Group = gid

	var txg []byte
	txg = append(txg, msgpack.Encode(stx1)...)
	txg = append(txg, msgpack.Encode(stx2)...)

	const goldenTxg = "gaN0eG6Lo2FtdM0H0KNmZWXNA+iiZnbOAArW/6NnZW6rZGV2bmV0LXYxLjCiZ2jEILAtz+3tknW6iiStLW4gnSvbXUqW3ul3ghinaDc5pY9Bo2dycMQgLiQ9OBup9H/bZLSfQUH2S6iHUM6FQ3PLuv9FNKyt09SibHbOAAra56Rub3RlxAjBErDlwnQIyqNyY3bEIKPwAqzyQ9iXHremmPXDnjXSqQxEZn0Vih81g9fEak0so3NuZMQgo/ACrPJD2Jcet6aY9cOeNdKpDERmfRWKHzWD18RqTSykdHlwZaNwYXmBo3R4boujYW10zQfQo2ZlZc0D6KJmds4ACtdzo2dlbqtkZXZuZXQtdjEuMKJnaMQgsC3P7e2SdbqKJK0tbiCdK9tdSpbe6XeCGKdoNzmlj0GjZ3JwxCAuJD04G6n0f9tktJ9BQfZLqIdQzoVDc8u6/0U0rK3T1KJsds4ACttbpG5vdGXECHQZRyOgXayIo3JjdsQgo/ACrPJD2Jcet6aY9cOeNdKpDERmfRWKHzWD18RqTSyjc25kxCCj8AKs8kPYlx63ppj1w5410qkMRGZ9FYofNYPXxGpNLKR0eXBlo3BheQ=="

	require.Equal(t, byteFromBase64(goldenTxg), txg)

	// check AssignGroupID, do not validate correctness of Group field calculation
	result, err := AssignGroupID([]types.Transaction{tx1, tx2}, "BH55E5RMBD4GYWXGX5W5PJ5JAHPGM5OXKDQH5DC4O2MGI7NW4H6VOE4CP4")
	require.NoError(t, err)
	require.Equal(t, 0, len(result))

	result, err = AssignGroupID([]types.Transaction{tx1, tx2}, address)
	require.NoError(t, err)
	require.Equal(t, 2, len(result))

	result, err = AssignGroupID([]types.Transaction{tx1, tx2}, "")
	require.NoError(t, err)
	require.Equal(t, 2, len(result))
>>>>>>> ac0ec33a
}<|MERGE_RESOLUTION|>--- conflicted
+++ resolved
@@ -121,7 +121,6 @@
 	require.Equal(t, expKeyRegTxn, tx)
 }
 
-<<<<<<< HEAD
 func TestMakeAssetConfigTxn(t *testing.T) {
 	const addr = "BH55E5RMBD4GYWXGX5W5PJ5JAHPGM5OXKDQH5DC4O2MGI7NW4H6VOE4CP4"
 	const genesisHash = "SGO1GKSzyE7IEPItTxCByw9x8FmnrCDexi9/cOUJOiI="
@@ -158,7 +157,8 @@
 		Index:   1234,
 	}
 	require.Equal(t, expectedAssetConfigTxn, tx)
-=======
+}
+
 func TestComputeGroupID(t *testing.T) {
 	// compare regular transactions created in SDK with 'goal clerk send' result
 	// compare transaction group created in SDK with 'goal clerk group' result
@@ -221,5 +221,4 @@
 	result, err = AssignGroupID([]types.Transaction{tx1, tx2}, "")
 	require.NoError(t, err)
 	require.Equal(t, 2, len(result))
->>>>>>> ac0ec33a
 }
--- conflicted
+++ resolved
@@ -5,11 +5,11 @@
 	"context"
 	"fmt"
 
-	"github.com/algorand/go-algorand-sdk/client/algod"
 	"github.com/algorand/go-algorand-sdk/client/kmd"
 	"github.com/algorand/go-algorand-sdk/crypto"
 	"github.com/algorand/go-algorand-sdk/future"
 	"github.com/algorand/go-algorand-sdk/types"
+	"github.com/algorand/go-algorand-sdk/v2client/algod"
 )
 
 // CHANGE ME
@@ -107,11 +107,7 @@
 	privateKey := resp4.PrivateKey
 
 	// Get the suggested transaction parameters
-<<<<<<< HEAD
 	txParams, err := algodClient.SuggestedParams(context.Background())
-=======
-	txParams, err := algodClient.BuildSuggestedParams()
->>>>>>> eb98c648
 	if err != nil {
 		fmt.Printf("error getting suggested tx params: %s\n", err)
 		return

package future

import (
	"encoding/base64"
	"fmt"

	"github.com/algorand/go-algorand-sdk/transaction"
	"github.com/algorand/go-algorand-sdk/types"
)

// MinTxnFee is v5 consensus params, in microAlgos
const MinTxnFee = transaction.MinTxnFee

func setFee(tx types.Transaction, params types.SuggestedParams) (types.Transaction, error) {
	if !params.FlatFee {
		eSize, err := transaction.EstimateSize(tx)
		if err != nil {
			return types.Transaction{}, err
		}
		tx.Fee = types.MicroAlgos(eSize * uint64(params.Fee))
		if tx.Fee < MinTxnFee {
			tx.Fee = MinTxnFee
		}
	} else {
		tx.Fee = params.Fee
	}

	return tx, nil
}

// MakePaymentTxn constructs a payment transaction using the passed parameters.
// `from` and `to` addresses should be checksummed, human-readable addresses
// fee is fee per byte as received from algod SuggestedFee API call
func MakePaymentTxn(from, to string, amount uint64, note []byte, closeRemainderTo string, params types.SuggestedParams) (types.Transaction, error) {
	// Decode from address
	fromAddr, err := types.DecodeAddress(from)
	if err != nil {
		return types.Transaction{}, err
	}

	// Decode to address
	toAddr, err := types.DecodeAddress(to)
	if err != nil {
		return types.Transaction{}, err
	}

	// Decode the CloseRemainderTo address, if present
	var closeRemainderToAddr types.Address
	if closeRemainderTo != "" {
		closeRemainderToAddr, err = types.DecodeAddress(closeRemainderTo)
		if err != nil {
			return types.Transaction{}, err
		}
	}

	if len(params.GenesisHash) == 0 {
		return types.Transaction{}, fmt.Errorf("payment transaction must contain a genesisHash")
	}

	var gh types.Digest
	copy(gh[:], params.GenesisHash)

	// Build the transaction
	tx := types.Transaction{
		Type: types.PaymentTx,
		Header: types.Header{
			Sender:      fromAddr,
			Fee:         params.Fee,
			FirstValid:  params.FirstRoundValid,
			LastValid:   params.LastRoundValid,
			Note:        note,
			GenesisID:   params.GenesisID,
			GenesisHash: gh,
		},
		PaymentTxnFields: types.PaymentTxnFields{
			Receiver:         toAddr,
			Amount:           types.MicroAlgos(amount),
			CloseRemainderTo: closeRemainderToAddr,
		},
	}

	return setFee(tx, params)
}

// MakeKeyRegTxn constructs a keyreg transaction using the passed parameters.
// - account is a checksummed, human-readable address for which we register the given participation key.
// - note is a byte array
// - params is typically received from algod, it defines common-to-all-txns arguments like fee and validity period
// KeyReg parameters:
// - votePK is a base64-encoded string corresponding to the root participation public key
// - selectionKey is a base64-encoded string corresponding to the vrf public key
// - voteFirst is the first round this participation key is valid
// - voteLast is the last round this participation key is valid
// - voteKeyDilution is the dilution for the 2-level participation key
func MakeKeyRegTxn(account string, note []byte, params types.SuggestedParams, voteKey, selectionKey string, voteFirst, voteLast, voteKeyDilution uint64) (types.Transaction, error) {
	// Decode account address
	accountAddr, err := types.DecodeAddress(account)
	if err != nil {
		return types.Transaction{}, err
	}

	if len(params.GenesisHash) == 0 {
		return types.Transaction{}, fmt.Errorf("key registration transaction must contain a genesisHash")
	}

	var gh types.Digest
	copy(gh[:], params.GenesisHash)

	votePKBytes, err := byte32FromBase64(voteKey)
	if err != nil {
		return types.Transaction{}, err
	}

	selectionPKBytes, err := byte32FromBase64(selectionKey)
	if err != nil {
		return types.Transaction{}, err
	}

	tx := types.Transaction{
		Type: types.KeyRegistrationTx,
		Header: types.Header{
			Sender:      accountAddr,
			Fee:         params.Fee,
			FirstValid:  params.FirstRoundValid,
			LastValid:   params.LastRoundValid,
			Note:        note,
			GenesisHash: gh,
			GenesisID:   params.GenesisID,
		},
		KeyregTxnFields: types.KeyregTxnFields{
			VotePK:          types.VotePK(votePKBytes),
			SelectionPK:     types.VRFPK(selectionPKBytes),
			VoteFirst:       types.Round(voteFirst),
			VoteLast:        types.Round(voteLast),
			VoteKeyDilution: voteKeyDilution,
		},
	}

	return setFee(tx, params)
}

// MakeKeyRegTxnWithStateProofKey constructs a keyreg transaction using the passed parameters.
// - account is a checksummed, human-readable address for which we register the given participation key.
// - note is a byte array
// - params is typically received from algod, it defines common-to-all-txns arguments like fee and validity period
// KeyReg parameters:
// - votePK is a base64-encoded string corresponding to the root participation public key
// - selectionKey is a base64-encoded string corresponding to the vrf public key
// - stateProofPK is a base64-encoded string corresponding to the block proof public key
// - voteFirst is the first round this participation key is valid
// - voteLast is the last round this participation key is valid
// - voteKeyDilution is the dilution for the 2-level participation key
// - nonpart is an indicator marking a key registration participating or nonparticipating
func MakeKeyRegTxnWithStateProofKey(account string, note []byte, params types.SuggestedParams, voteKey, selectionKey, stateProofPK string, voteFirst, voteLast, voteKeyDilution uint64, nonpart bool) (types.Transaction, error) {
	// Decode account address
	accountAddr, err := types.DecodeAddress(account)
	if err != nil {
		return types.Transaction{}, err
	}

	if len(params.GenesisHash) == 0 {
		return types.Transaction{}, fmt.Errorf("key registration transaction must contain a genesisHash")
	}

	var gh types.Digest
	copy(gh[:], params.GenesisHash)
	var votePKBytes [32]byte
	var selectionPKBytes [32]byte
	var statePKBytes [64]byte

	if len(voteKey) > 0 {
		votePKBytes, err = byte32FromBase64(voteKey)
		if err != nil {
			return types.Transaction{}, err
		}
	}

	if len(selectionKey) > 0 {
		selectionPKBytes, err = byte32FromBase64(selectionKey)
		if err != nil {
			return types.Transaction{}, err
		}
	}

	if len(stateProofPK) > 0 {
		statePKBytes, err = byte64FromBase64(stateProofPK)
		if err != nil {
			return types.Transaction{}, err
		}
	}

	tx := types.Transaction{
		Type: types.KeyRegistrationTx,
		Header: types.Header{
			Sender:      accountAddr,
			Fee:         params.Fee,
			FirstValid:  params.FirstRoundValid,
			LastValid:   params.LastRoundValid,
			Note:        note,
			GenesisHash: gh,
			GenesisID:   params.GenesisID,
		},
		KeyregTxnFields: types.KeyregTxnFields{
			VotePK:           types.VotePK(votePKBytes),
			SelectionPK:      types.VRFPK(selectionPKBytes),
			VoteFirst:        types.Round(voteFirst),
			VoteLast:         types.Round(voteLast),
			VoteKeyDilution:  voteKeyDilution,
			Nonparticipation: nonpart,
			StateProofPK:     types.MerkleVerifier(statePKBytes),
		},
	}

	return setFee(tx, params)
}

// MakeAssetCreateTxn constructs an asset creation transaction using the passed parameters.
// - account is a checksummed, human-readable address which will send the transaction.
// - note is a byte array
// - params is typically received from algod, it defines common-to-all-txns arguments like fee and validity period
// Asset creation parameters:
// - see asset.go
func MakeAssetCreateTxn(account string, note []byte, params types.SuggestedParams, total uint64, decimals uint32, defaultFrozen bool, manager, reserve, freeze, clawback string, unitName, assetName, url, metadataHash string) (types.Transaction, error) {
	var tx types.Transaction
	var err error

	if decimals > types.AssetMaxNumberOfDecimals {
		return tx, fmt.Errorf("cannot create an asset with number of decimals %d (more than maximum %d)", decimals, types.AssetMaxNumberOfDecimals)
	}

	tx.Type = types.AssetConfigTx
	tx.AssetParams = types.AssetParams{
		Total:         total,
		Decimals:      decimals,
		DefaultFrozen: defaultFrozen,
		UnitName:      unitName,
		AssetName:     assetName,
		URL:           url,
	}

	if manager != "" {
		tx.AssetParams.Manager, err = types.DecodeAddress(manager)
		if err != nil {
			return tx, err
		}
	}
	if reserve != "" {
		tx.AssetParams.Reserve, err = types.DecodeAddress(reserve)
		if err != nil {
			return tx, err
		}
	}
	if freeze != "" {
		tx.AssetParams.Freeze, err = types.DecodeAddress(freeze)
		if err != nil {
			return tx, err
		}
	}
	if clawback != "" {
		tx.AssetParams.Clawback, err = types.DecodeAddress(clawback)
		if err != nil {
			return tx, err
		}
	}

	if len(assetName) > types.AssetNameMaxLen {
		return tx, fmt.Errorf("asset name too long: %d > %d", len(assetName), types.AssetNameMaxLen)
	}
	tx.AssetParams.AssetName = assetName

	if len(url) > types.AssetURLMaxLen {
		return tx, fmt.Errorf("asset url too long: %d > %d", len(url), types.AssetURLMaxLen)
	}
	tx.AssetParams.URL = url

	if len(unitName) > types.AssetUnitNameMaxLen {
		return tx, fmt.Errorf("asset unit name too long: %d > %d", len(unitName), types.AssetUnitNameMaxLen)
	}
	tx.AssetParams.UnitName = unitName

	if len(metadataHash) > types.AssetMetadataHashLen {
		return tx, fmt.Errorf("asset metadata hash '%s' too long: %d > %d)", metadataHash, len(metadataHash), types.AssetMetadataHashLen)
	}
	copy(tx.AssetParams.MetadataHash[:], []byte(metadataHash))

	if len(params.GenesisHash) == 0 {
		return types.Transaction{}, fmt.Errorf("asset transaction must contain a genesisHash")
	}
	var gh types.Digest
	copy(gh[:], params.GenesisHash)

	// Fill in header
	accountAddr, err := types.DecodeAddress(account)
	if err != nil {
		return types.Transaction{}, err
	}

	tx.Header = types.Header{
		Sender:      accountAddr,
		Fee:         params.Fee,
		FirstValid:  params.FirstRoundValid,
		LastValid:   params.LastRoundValid,
		GenesisHash: gh,
		GenesisID:   params.GenesisID,
		Note:        note,
	}

	// Update fee
	return setFee(tx, params)
}

// MakeAssetConfigTxn creates a tx template for changing the
// key configuration of an existing asset.
// Important notes -
// 	* Every asset config transaction is a fresh one. No parameters will be inherited from the current config.
// 	* Once an address is set to to the empty string, IT CAN NEVER BE CHANGED AGAIN. For example, if you want to keep
//    The current manager, you must specify its address again.
//	Parameters -
// - account is a checksummed, human-readable address that will send the transaction
// - note is an arbitrary byte array
// - params is typically received from algod, it defines common-to-all-txns arguments like fee and validity period
// - index is the asset index id
// - for newManager, newReserve, newFreeze, newClawback see asset.go
// - strictEmptyAddressChecking: if true, disallow empty admin accounts from being set (preventing accidental disable of admin features)
func MakeAssetConfigTxn(account string, note []byte, params types.SuggestedParams, index uint64, newManager, newReserve, newFreeze, newClawback string, strictEmptyAddressChecking bool) (types.Transaction, error) {
	var tx types.Transaction

	if strictEmptyAddressChecking && (newManager == "" || newReserve == "" || newFreeze == "" || newClawback == "") {
		return tx, fmt.Errorf("strict empty address checking requested but empty address supplied to one or more manager addresses")
	}

	tx.Type = types.AssetConfigTx

	accountAddr, err := types.DecodeAddress(account)
	if err != nil {
		return tx, err
	}

	if len(params.GenesisHash) == 0 {
		return types.Transaction{}, fmt.Errorf("asset transaction must contain a genesisHash")
	}
	var gh types.Digest
	copy(gh[:], params.GenesisHash)

	tx.Header = types.Header{
		Sender:      accountAddr,
		Fee:         params.Fee,
		FirstValid:  params.FirstRoundValid,
		LastValid:   params.LastRoundValid,
		GenesisHash: gh,
		GenesisID:   params.GenesisID,
		Note:        note,
	}

	tx.ConfigAsset = types.AssetIndex(index)

	if newManager != "" {
		tx.Type = types.AssetConfigTx
		tx.AssetParams.Manager, err = types.DecodeAddress(newManager)
		if err != nil {
			return tx, err
		}
	}

	if newReserve != "" {
		tx.AssetParams.Reserve, err = types.DecodeAddress(newReserve)
		if err != nil {
			return tx, err
		}
	}

	if newFreeze != "" {
		tx.AssetParams.Freeze, err = types.DecodeAddress(newFreeze)
		if err != nil {
			return tx, err
		}
	}

	if newClawback != "" {
		tx.AssetParams.Clawback, err = types.DecodeAddress(newClawback)
		if err != nil {
			return tx, err
		}
	}

	// Update fee
	return setFee(tx, params)
}

// transferAssetBuilder is a helper that builds asset transfer transactions:
// either a normal asset transfer, or an asset revocation
func transferAssetBuilder(account, recipient string, amount uint64, note []byte, params types.SuggestedParams, index uint64, closeAssetsTo, revocationTarget string) (types.Transaction, error) {
	var tx types.Transaction
	tx.Type = types.AssetTransferTx

	accountAddr, err := types.DecodeAddress(account)
	if err != nil {
		return tx, err
	}

	if len(params.GenesisHash) == 0 {
		return types.Transaction{}, fmt.Errorf("asset transaction must contain a genesisHash")
	}
	var gh types.Digest
	copy(gh[:], params.GenesisHash)

	tx.Header = types.Header{
		Sender:      accountAddr,
		Fee:         params.Fee,
		FirstValid:  params.FirstRoundValid,
		LastValid:   params.LastRoundValid,
		GenesisHash: gh,
		GenesisID:   params.GenesisID,
		Note:        note,
	}

	tx.XferAsset = types.AssetIndex(index)

	recipientAddr, err := types.DecodeAddress(recipient)
	if err != nil {
		return tx, err
	}
	tx.AssetReceiver = recipientAddr

	if closeAssetsTo != "" {
		closeToAddr, err := types.DecodeAddress(closeAssetsTo)
		if err != nil {
			return tx, err
		}
		tx.AssetCloseTo = closeToAddr
	}

	if revocationTarget != "" {
		revokedAddr, err := types.DecodeAddress(revocationTarget)
		if err != nil {
			return tx, err
		}
		tx.AssetSender = revokedAddr
	}

	tx.AssetAmount = amount

	// Update fee
	return setFee(tx, params)
}

// MakeAssetTransferTxn creates a tx for sending some asset from an asset holder to another user
// the recipient address must have previously issued an asset acceptance transaction for this asset
// - account is a checksummed, human-readable address that will send the transaction and assets
// - recipient is a checksummed, human-readable address what will receive the assets
// - amount is the number of assets to send
// - note is an arbitrary byte array
// - params is typically received from algod, it defines common-to-all-txns arguments like fee and validity period
// - closeAssetsTo is a checksummed, human-readable address that behaves as a close-to address for the asset transaction; the remaining assets not sent to recipient will be sent to closeAssetsTo. Leave blank for no close-to behavior.
// - index is the asset index
func MakeAssetTransferTxn(account, recipient string, amount uint64, note []byte, params types.SuggestedParams, closeAssetsTo string, index uint64) (types.Transaction, error) {
	revocationTarget := "" // no asset revocation, this is normal asset transfer
	return transferAssetBuilder(account, recipient, amount, note, params, index, closeAssetsTo, revocationTarget)
}

// MakeAssetAcceptanceTxn creates a tx for marking an account as willing to accept the given asset
// - account is a checksummed, human-readable address that will send the transaction and begin accepting the asset
// - note is an arbitrary byte array
// - params is typically received from algod, it defines common-to-all-txns arguments like fee and validity period
// - index is the asset index
func MakeAssetAcceptanceTxn(account string, note []byte, params types.SuggestedParams, index uint64) (types.Transaction, error) {
	return MakeAssetTransferTxn(account, account, 0, note, params, "", index)
}

// MakeAssetRevocationTxn creates a tx for revoking an asset from an account and sending it to another
// - account is a checksummed, human-readable address; it must be the revocation manager / clawback address from the asset's parameters
// - target is a checksummed, human-readable address; it is the account whose assets will be revoked
// - recipient is a checksummed, human-readable address; it will receive the revoked assets
// - amount defines the number of assets to clawback
// - params is typically received from algod, it defines common-to-all-txns arguments like fee and validity period
// - index is the asset index
func MakeAssetRevocationTxn(account, target string, amount uint64, recipient string, note []byte, params types.SuggestedParams, index uint64) (types.Transaction, error) {
	closeAssetsTo := "" // no close-out, this is an asset revocation
	return transferAssetBuilder(account, recipient, amount, note, params, index, closeAssetsTo, target)
}

// MakeAssetDestroyTxn creates a tx template for destroying an asset, removing it from the record.
// All outstanding asset amount must be held by the creator, and this transaction must be issued by the asset manager.
// - account is a checksummed, human-readable address that will send the transaction; it also must be the asset manager
// - params is typically received from algod, it defines common-to-all-txns arguments like fee and validity period
// - index is the asset index
func MakeAssetDestroyTxn(account string, note []byte, params types.SuggestedParams, index uint64) (types.Transaction, error) {
	// an asset destroy transaction is just a configuration transaction with AssetParams zeroed
	return MakeAssetConfigTxn(account, note, params, index, "", "", "", "", false)
}

// MakeAssetFreezeTxn constructs a transaction that freezes or unfreezes an account's asset holdings
// It must be issued by the freeze address for the asset
// - account is a checksummed, human-readable address which will send the transaction.
// - note is an optional arbitrary byte array
// - params is typically received from algod, it defines common-to-all-txns arguments like fee and validity period
// - assetIndex is the index for tracking the asset
// - target is the account to be frozen or unfrozen
// - newFreezeSetting is the new state of the target account
func MakeAssetFreezeTxn(account string, note []byte, params types.SuggestedParams, assetIndex uint64, target string, newFreezeSetting bool) (types.Transaction, error) {
	var tx types.Transaction

	tx.Type = types.AssetFreezeTx

	accountAddr, err := types.DecodeAddress(account)
	if err != nil {
		return tx, err
	}

	if len(params.GenesisHash) == 0 {
		return types.Transaction{}, fmt.Errorf("asset transaction must contain a genesisHash")
	}
	var gh types.Digest
	copy(gh[:], params.GenesisHash)

	tx.Header = types.Header{
		Sender:      accountAddr,
		Fee:         params.Fee,
		FirstValid:  params.FirstRoundValid,
		LastValid:   params.LastRoundValid,
		GenesisHash: gh,
		GenesisID:   params.GenesisID,
		Note:        note,
	}

	tx.FreezeAsset = types.AssetIndex(assetIndex)

	tx.FreezeAccount, err = types.DecodeAddress(target)
	if err != nil {
		return tx, err
	}

	tx.AssetFrozen = newFreezeSetting

	// Update fee
	return setFee(tx, params)
}

// byte32FromBase64 decodes the input base64 string and outputs a
// 32 byte array, erroring if the input is the wrong length.
func byte32FromBase64(in string) (out [32]byte, err error) {
	slice, err := base64.StdEncoding.DecodeString(in)
	if err != nil {
		return
	}
	if len(slice) != 32 {
		return out, fmt.Errorf("Input is not 32 bytes")
	}
	copy(out[:], slice)
	return
}

// byte32FromBase64 decodes the input base64 string and outputs a
// 64 byte array, erroring if the input is the wrong length.
func byte64FromBase64(in string) (out [64]byte, err error) {
	slice, err := base64.StdEncoding.DecodeString(in)
	if err != nil {
		return
	}
	if len(slice) != 64 {
		return out, fmt.Errorf("input is not 64 bytes")
	}
	copy(out[:], slice)
	return
}

// - accounts      lists the accounts (in addition to the sender) that may be accessed
//                 from the application logic.
//
// - appArgs       ApplicationArgs lists some transaction-specific arguments accessible
//                 from application logic.
//
// - appIdx        ApplicationID is the application being interacted with, or 0 if
//                 creating a new application.
//
// - approvalProg  ApprovalProgram determines whether or not this ApplicationCall
//                 transaction will be approved or not.
//
// - clearProg     ClearStateProgram executes when a clear state ApplicationCall
//                 transaction is executed. This program may not reject the
//                 transaction, only update state.
//
// - foreignApps   lists the applications (in addition to txn.ApplicationID) whose global
//                 states may be accessed by this application. The access is read-only.
//
// - foreignAssets lists the assets whose global state may be accessed by this application. The access is read-only.
//
// - globalSchema  GlobalStateSchema sets limits on the number of strings and
//                 integers that may be stored in the GlobalState. The larger these
//                 limits are, the larger minimum balance must be maintained inside
//                 the creator's account (in order to 'pay' for the state that can
//                 be used). The GlobalStateSchema is immutable.
//
// - localSchema   LocalStateSchema sets limits on the number of strings and integers
//                 that may be stored in an account's LocalState for this application.
//                 The larger these limits are, the larger minimum balance must be
//                 maintained inside the account of any users who opt into this
//                 application. The LocalStateSchema is immutable.
//
// - onComplete    This is the faux application type used to distinguish different
//                 application actions. Specifically, OnCompletion specifies what
//                 side effects this transaction will have if it successfully makes
//                 it into a block.
//
// - extraPages    ExtraProgramPages specifies the additional app program size requested in pages.
//                 A page is 1024 bytes. This field enables execution of app programs
//                 larger than the default maximum program size.
//
// - boxes         lists the boxes to be accessed during evaluation of the application
//                 call. This also must include the boxes accessed by inner app calls.

// MakeApplicationCreateTx makes a transaction for creating an application (see above for args desc.)
// - optIn: true for opting in on complete, false for no-op.
func MakeApplicationCreateTx(
	optIn bool,
	approvalProg []byte,
	clearProg []byte,
	globalSchema types.StateSchema,
	localSchema types.StateSchema,
	appArgs [][]byte,
	accounts []string,
	foreignApps []uint64,
	foreignAssets []uint64,
<<<<<<< HEAD
	boxReferences []types.BoxReference,
=======
	appBoxReferences []types.AppBoxReference,
>>>>>>> 87bbe39d
	sp types.SuggestedParams,
	sender types.Address,
	note []byte,
	group types.Digest,
	lease [32]byte,
	rekeyTo types.Address) (tx types.Transaction, err error) {

	oncomp := types.NoOpOC
	if optIn {
		oncomp = types.OptInOC
	}

	return MakeApplicationCallTx(
		0,
		appArgs,
		accounts,
		foreignApps,
		foreignAssets,
<<<<<<< HEAD
		boxReferences,
=======
		appBoxReferences,
>>>>>>> 87bbe39d
		oncomp,
		approvalProg,
		clearProg,
		globalSchema,
		localSchema,
		sp,
		sender,
		note,
		group,
		lease,
		rekeyTo,
	)
}

func MakeApplicationCreateTxWithExtraPages(
	optIn bool,
	approvalProg []byte,
	clearProg []byte,
	globalSchema types.StateSchema,
	localSchema types.StateSchema,
	appArgs [][]byte,
	accounts []string,
	foreignApps []uint64,
	foreignAssets []uint64,
<<<<<<< HEAD
	boxReferences []types.BoxReference,
=======
	appBoxReferences []types.AppBoxReference,
>>>>>>> 87bbe39d
	sp types.SuggestedParams,
	sender types.Address,
	note []byte,
	group types.Digest,
	lease [32]byte,
	rekeyTo types.Address, extraPages uint32) (tx types.Transaction, err error) {

	oncomp := types.NoOpOC
	if optIn {
		oncomp = types.OptInOC
	}

	appCallTx, err := MakeApplicationCallTx(
		0,
		appArgs,
		accounts,
		foreignApps,
		foreignAssets,
<<<<<<< HEAD
		boxReferences,
=======
		appBoxReferences,
>>>>>>> 87bbe39d
		oncomp,
		approvalProg,
		clearProg,
		globalSchema,
		localSchema,
		sp,
		sender,
		note,
		group,
		lease,
		rekeyTo)

	if err != nil {
		return
	}
	return MakeApplicationCallTxWithExtraPages(appCallTx, extraPages)
}

// MakeApplicationUpdateTx makes a transaction for updating an application's programs (see above for args desc.)
func MakeApplicationUpdateTx(
	appIdx uint64,
	appArgs [][]byte,
	accounts []string,
	foreignApps []uint64,
	foreignAssets []uint64,
<<<<<<< HEAD
	boxReferences []types.BoxReference,
=======
	appBoxReferences []types.AppBoxReference,
>>>>>>> 87bbe39d
	approvalProg []byte,
	clearProg []byte,
	sp types.SuggestedParams,
	sender types.Address,
	note []byte,
	group types.Digest,
	lease [32]byte,
	rekeyTo types.Address) (tx types.Transaction, err error) {
	return MakeApplicationCallTx(appIdx,
		appArgs,
		accounts,
		foreignApps,
		foreignAssets,
<<<<<<< HEAD
		boxReferences,
=======
		appBoxReferences,
>>>>>>> 87bbe39d
		types.UpdateApplicationOC,
		approvalProg,
		clearProg,
		emptySchema,
		emptySchema,
		sp,
		sender,
		note,
		group,
		lease,
		rekeyTo,
	)
}

// MakeApplicationDeleteTx makes a transaction for deleting an application (see above for args desc.)
func MakeApplicationDeleteTx(
	appIdx uint64,
	appArgs [][]byte,
	accounts []string,
	foreignApps []uint64,
	foreignAssets []uint64,
<<<<<<< HEAD
	boxReferences []types.BoxReference,
=======
	appBoxReferences []types.AppBoxReference,
>>>>>>> 87bbe39d
	sp types.SuggestedParams,
	sender types.Address,
	note []byte,
	group types.Digest,
	lease [32]byte,
	rekeyTo types.Address) (tx types.Transaction, err error) {
	return MakeApplicationCallTx(appIdx,
		appArgs,
		accounts,
		foreignApps,
		foreignAssets,
<<<<<<< HEAD
		boxReferences,
=======
		appBoxReferences,
>>>>>>> 87bbe39d
		types.DeleteApplicationOC,
		nil,
		nil,
		emptySchema,
		emptySchema,
		sp,
		sender,
		note,
		group,
		lease,
		rekeyTo,
	)
}

// MakeApplicationOptInTx makes a transaction for opting in to (allocating
// some account-specific state for) an application (see above for args desc.)
func MakeApplicationOptInTx(
	appIdx uint64,
	appArgs [][]byte,
	accounts []string,
	foreignApps []uint64,
	foreignAssets []uint64,
<<<<<<< HEAD
	boxReferences []types.BoxReference,
=======
	appBoxReferences []types.AppBoxReference,
>>>>>>> 87bbe39d
	sp types.SuggestedParams,
	sender types.Address,
	note []byte,
	group types.Digest,
	lease [32]byte,
	rekeyTo types.Address) (tx types.Transaction, err error) {
	return MakeApplicationCallTx(appIdx,
		appArgs,
		accounts,
		foreignApps,
		foreignAssets,
<<<<<<< HEAD
		boxReferences,
=======
		appBoxReferences,
>>>>>>> 87bbe39d
		types.OptInOC,
		nil,
		nil,
		emptySchema,
		emptySchema,
		sp,
		sender,
		note,
		group,
		lease,
		rekeyTo,
	)
}

// MakeApplicationCloseOutTx makes a transaction for closing out of
// (deallocating all account-specific state for) an application (see above for args desc.)
func MakeApplicationCloseOutTx(
	appIdx uint64,
	appArgs [][]byte,
	accounts []string,
	foreignApps []uint64,
	foreignAssets []uint64,
<<<<<<< HEAD
	boxReferences []types.BoxReference,
=======
	appBoxReferences []types.AppBoxReference,
>>>>>>> 87bbe39d
	sp types.SuggestedParams,
	sender types.Address,
	note []byte,
	group types.Digest,
	lease [32]byte,
	rekeyTo types.Address) (tx types.Transaction, err error) {
	return MakeApplicationCallTx(appIdx,
		appArgs,
		accounts,
		foreignApps,
		foreignAssets,
<<<<<<< HEAD
		boxReferences,
=======
		appBoxReferences,
>>>>>>> 87bbe39d
		types.CloseOutOC,
		nil,
		nil,
		emptySchema,
		emptySchema,
		sp,
		sender,
		note,
		group,
		lease,
		rekeyTo,
	)
}

// MakeApplicationClearStateTx makes a transaction for clearing out all
// account-specific state for an application. It may not be rejected by the
// application's logic. (see above for args desc.)
func MakeApplicationClearStateTx(
	appIdx uint64,
	appArgs [][]byte,
	accounts []string,
	foreignApps []uint64,
	foreignAssets []uint64,
<<<<<<< HEAD
	boxReferences []types.BoxReference,
=======
	appBoxReferences []types.AppBoxReference,
>>>>>>> 87bbe39d
	sp types.SuggestedParams,
	sender types.Address,
	note []byte,
	group types.Digest,
	lease [32]byte,
	rekeyTo types.Address) (tx types.Transaction, err error) {
	return MakeApplicationCallTx(appIdx,
		appArgs,
		accounts,
		foreignApps,
		foreignAssets,
<<<<<<< HEAD
		boxReferences,
=======
		appBoxReferences,
>>>>>>> 87bbe39d
		types.ClearStateOC,
		nil,
		nil,
		emptySchema,
		emptySchema,
		sp,
		sender,
		note,
		group,
		lease,
		rekeyTo,
	)
}

// MakeApplicationNoOpTx makes a transaction for interacting with an existing
// application, potentially updating any account-specific local state and
// global state associated with it. (see above for args desc.)
func MakeApplicationNoOpTx(
	appIdx uint64,
	appArgs [][]byte,
	accounts []string,
	foreignApps []uint64,
	foreignAssets []uint64,
<<<<<<< HEAD
	boxReferences []types.BoxReference,
=======
	appBoxReferences []types.AppBoxReference,
>>>>>>> 87bbe39d
	sp types.SuggestedParams,
	sender types.Address,
	note []byte,
	group types.Digest,
	lease [32]byte,
	rekeyTo types.Address) (tx types.Transaction, err error) {
	return MakeApplicationCallTx(
		appIdx,
		appArgs,
		accounts,
		foreignApps,
		foreignAssets,
<<<<<<< HEAD
		boxReferences,
=======
		appBoxReferences,
>>>>>>> 87bbe39d
		types.NoOpOC,
		nil,
		nil,
		emptySchema,
		emptySchema,
		sp,
		sender,
		note,
		group,
		lease,
		rekeyTo,
	)
}

// MakeApplicationCallTx is a helper for the above ApplicationCall
// transaction constructors. A fully custom ApplicationCall transaction may
// be constructed using this method. (see above for args desc.)
func MakeApplicationCallTx(
	appIdx uint64,
	appArgs [][]byte,
	accounts []string,
	foreignApps []uint64,
	foreignAssets []uint64,
<<<<<<< HEAD
	boxReferences []types.BoxReference,
=======
	appBoxReferences []types.AppBoxReference,
>>>>>>> 87bbe39d
	onCompletion types.OnCompletion,
	approvalProg []byte,
	clearProg []byte,
	globalSchema types.StateSchema,
	localSchema types.StateSchema,
	sp types.SuggestedParams,
	sender types.Address,
	note []byte,
	group types.Digest,
	lease [32]byte,
	rekeyTo types.Address) (tx types.Transaction, err error) {
	tx.Type = types.ApplicationCallTx
	tx.ApplicationID = types.AppIndex(appIdx)
	tx.OnCompletion = onCompletion

	tx.ApplicationArgs = appArgs
	tx.Accounts, err = parseTxnAccounts(accounts)
	if err != nil {
		return tx, err
	}

	tx.ForeignApps = parseTxnForeignApps(foreignApps)
	tx.ForeignAssets = parseTxnForeignAssets(foreignAssets)
<<<<<<< HEAD
	tx.BoxReferences, err = parseBoxReferences(boxReferences, foreignApps, appIdx)
=======
	tx.BoxReferences, err = parseBoxReferences(appBoxReferences, foreignApps, appIdx)
>>>>>>> 87bbe39d
	if err != nil {
		return tx, err
	}

	tx.ApprovalProgram = approvalProg
	tx.ClearStateProgram = clearProg
	tx.LocalStateSchema = localSchema
	tx.GlobalStateSchema = globalSchema

	var gh types.Digest
	copy(gh[:], sp.GenesisHash)

	tx.Header = types.Header{
		Sender:      sender,
		Fee:         sp.Fee,
		FirstValid:  sp.FirstRoundValid,
		LastValid:   sp.LastRoundValid,
		Note:        note,
		GenesisID:   sp.GenesisID,
		GenesisHash: gh,
		Group:       group,
		Lease:       lease,
		RekeyTo:     rekeyTo,
	}

	// Update fee
	return setFee(tx, sp)
}

func MakeApplicationCallTxWithExtraPages(
	txn types.Transaction, extraPages uint32) (types.Transaction, error) {
	txn.ExtraProgramPages = extraPages
	return txn, nil
}

func parseTxnAccounts(accounts []string) (parsed []types.Address, err error) {
	for _, acct := range accounts {
		addr, err := types.DecodeAddress(acct)
		if err != nil {
			return nil, err
		}
		parsed = append(parsed, addr)
	}
	return
}

func parseTxnForeignApps(foreignApps []uint64) (parsed []types.AppIndex) {
	for _, aidx := range foreignApps {
		parsed = append(parsed, types.AppIndex(aidx))
	}
	return
}

func parseTxnForeignAssets(foreignAssets []uint64) (parsed []types.AssetIndex) {
	for _, aidx := range foreignAssets {
		parsed = append(parsed, types.AssetIndex(aidx))
	}
	return
}

<<<<<<< HEAD
func parseBoxReferences(boxReferences []types.BoxReference, foreignApps []uint64, curAppID uint64) (parsed []types.BoxReferenceToSerialize, err error) {
	for _, boxReference := range boxReferences {
=======
func parseBoxReferences(abrs []types.AppBoxReference, foreignApps []uint64, curAppID uint64) (parsed []types.BoxReference, err error) {
	for _, abr := range abrs {
>>>>>>> 87bbe39d
		// there are a few unintuitive details to the parsing:
		//     1. the AppID of the box must either be in the foreign apps array or
		//        equal to 0, which references the current app.
		//     2. if the box references the current app by its appID rather than 0 AND
		//        the current appID is explicitly provided in the foreign apps array
		//        then ForeignAppIdx should be set to its index in the array.
<<<<<<< HEAD
		boxRefToSerialize := types.BoxReferenceToSerialize{Name: boxReference.Name}
		found := false

		if boxReference.AppID == 0 {
			found = true
			boxRefToSerialize.ForeignAppIdx = 0
		} else {
			for idx, appID := range foreignApps {
				if appID == boxReference.AppID {
					found = true
					boxRefToSerialize.ForeignAppIdx = uint64(idx + 1)
=======
		br := types.BoxReference{Name: abr.Name}
		found := false

		if abr.AppID == 0 {
			found = true
			br.ForeignAppIdx = 0
		} else {
			for idx, appID := range foreignApps {
				if appID == abr.AppID {
					found = true
					br.ForeignAppIdx = uint64(idx + 1)
>>>>>>> 87bbe39d
					break
				}
			}
		}

<<<<<<< HEAD
		if !found && boxReference.AppID == curAppID {
			found = true
			boxRefToSerialize.ForeignAppIdx = 0
=======
		if !found && abr.AppID == curAppID {
			found = true
			br.ForeignAppIdx = 0
>>>>>>> 87bbe39d
		}

		if !found {
			return nil, fmt.Errorf("the app id provided for this box is not in the foreignApps array")
		}

<<<<<<< HEAD
		parsed = append(parsed, boxRefToSerialize)
=======
		parsed = append(parsed, br)
>>>>>>> 87bbe39d
	}

	return
}

var emptySchema = types.StateSchema{}<|MERGE_RESOLUTION|>--- conflicted
+++ resolved
@@ -621,11 +621,7 @@
 	accounts []string,
 	foreignApps []uint64,
 	foreignAssets []uint64,
-<<<<<<< HEAD
-	boxReferences []types.BoxReference,
-=======
 	appBoxReferences []types.AppBoxReference,
->>>>>>> 87bbe39d
 	sp types.SuggestedParams,
 	sender types.Address,
 	note []byte,
@@ -644,11 +640,7 @@
 		accounts,
 		foreignApps,
 		foreignAssets,
-<<<<<<< HEAD
-		boxReferences,
-=======
 		appBoxReferences,
->>>>>>> 87bbe39d
 		oncomp,
 		approvalProg,
 		clearProg,
@@ -673,11 +665,7 @@
 	accounts []string,
 	foreignApps []uint64,
 	foreignAssets []uint64,
-<<<<<<< HEAD
-	boxReferences []types.BoxReference,
-=======
 	appBoxReferences []types.AppBoxReference,
->>>>>>> 87bbe39d
 	sp types.SuggestedParams,
 	sender types.Address,
 	note []byte,
@@ -696,11 +684,7 @@
 		accounts,
 		foreignApps,
 		foreignAssets,
-<<<<<<< HEAD
-		boxReferences,
-=======
 		appBoxReferences,
->>>>>>> 87bbe39d
 		oncomp,
 		approvalProg,
 		clearProg,
@@ -726,11 +710,7 @@
 	accounts []string,
 	foreignApps []uint64,
 	foreignAssets []uint64,
-<<<<<<< HEAD
-	boxReferences []types.BoxReference,
-=======
 	appBoxReferences []types.AppBoxReference,
->>>>>>> 87bbe39d
 	approvalProg []byte,
 	clearProg []byte,
 	sp types.SuggestedParams,
@@ -744,11 +724,7 @@
 		accounts,
 		foreignApps,
 		foreignAssets,
-<<<<<<< HEAD
-		boxReferences,
-=======
 		appBoxReferences,
->>>>>>> 87bbe39d
 		types.UpdateApplicationOC,
 		approvalProg,
 		clearProg,
@@ -770,11 +746,7 @@
 	accounts []string,
 	foreignApps []uint64,
 	foreignAssets []uint64,
-<<<<<<< HEAD
-	boxReferences []types.BoxReference,
-=======
 	appBoxReferences []types.AppBoxReference,
->>>>>>> 87bbe39d
 	sp types.SuggestedParams,
 	sender types.Address,
 	note []byte,
@@ -786,11 +758,7 @@
 		accounts,
 		foreignApps,
 		foreignAssets,
-<<<<<<< HEAD
-		boxReferences,
-=======
 		appBoxReferences,
->>>>>>> 87bbe39d
 		types.DeleteApplicationOC,
 		nil,
 		nil,
@@ -813,11 +781,7 @@
 	accounts []string,
 	foreignApps []uint64,
 	foreignAssets []uint64,
-<<<<<<< HEAD
-	boxReferences []types.BoxReference,
-=======
 	appBoxReferences []types.AppBoxReference,
->>>>>>> 87bbe39d
 	sp types.SuggestedParams,
 	sender types.Address,
 	note []byte,
@@ -829,11 +793,7 @@
 		accounts,
 		foreignApps,
 		foreignAssets,
-<<<<<<< HEAD
-		boxReferences,
-=======
 		appBoxReferences,
->>>>>>> 87bbe39d
 		types.OptInOC,
 		nil,
 		nil,
@@ -856,11 +816,7 @@
 	accounts []string,
 	foreignApps []uint64,
 	foreignAssets []uint64,
-<<<<<<< HEAD
-	boxReferences []types.BoxReference,
-=======
 	appBoxReferences []types.AppBoxReference,
->>>>>>> 87bbe39d
 	sp types.SuggestedParams,
 	sender types.Address,
 	note []byte,
@@ -872,11 +828,7 @@
 		accounts,
 		foreignApps,
 		foreignAssets,
-<<<<<<< HEAD
-		boxReferences,
-=======
 		appBoxReferences,
->>>>>>> 87bbe39d
 		types.CloseOutOC,
 		nil,
 		nil,
@@ -900,11 +852,7 @@
 	accounts []string,
 	foreignApps []uint64,
 	foreignAssets []uint64,
-<<<<<<< HEAD
-	boxReferences []types.BoxReference,
-=======
 	appBoxReferences []types.AppBoxReference,
->>>>>>> 87bbe39d
 	sp types.SuggestedParams,
 	sender types.Address,
 	note []byte,
@@ -916,11 +864,7 @@
 		accounts,
 		foreignApps,
 		foreignAssets,
-<<<<<<< HEAD
-		boxReferences,
-=======
 		appBoxReferences,
->>>>>>> 87bbe39d
 		types.ClearStateOC,
 		nil,
 		nil,
@@ -944,11 +888,7 @@
 	accounts []string,
 	foreignApps []uint64,
 	foreignAssets []uint64,
-<<<<<<< HEAD
-	boxReferences []types.BoxReference,
-=======
 	appBoxReferences []types.AppBoxReference,
->>>>>>> 87bbe39d
 	sp types.SuggestedParams,
 	sender types.Address,
 	note []byte,
@@ -961,11 +901,7 @@
 		accounts,
 		foreignApps,
 		foreignAssets,
-<<<<<<< HEAD
-		boxReferences,
-=======
 		appBoxReferences,
->>>>>>> 87bbe39d
 		types.NoOpOC,
 		nil,
 		nil,
@@ -989,11 +925,7 @@
 	accounts []string,
 	foreignApps []uint64,
 	foreignAssets []uint64,
-<<<<<<< HEAD
-	boxReferences []types.BoxReference,
-=======
 	appBoxReferences []types.AppBoxReference,
->>>>>>> 87bbe39d
 	onCompletion types.OnCompletion,
 	approvalProg []byte,
 	clearProg []byte,
@@ -1017,11 +949,7 @@
 
 	tx.ForeignApps = parseTxnForeignApps(foreignApps)
 	tx.ForeignAssets = parseTxnForeignAssets(foreignAssets)
-<<<<<<< HEAD
-	tx.BoxReferences, err = parseBoxReferences(boxReferences, foreignApps, appIdx)
-=======
 	tx.BoxReferences, err = parseBoxReferences(appBoxReferences, foreignApps, appIdx)
->>>>>>> 87bbe39d
 	if err != nil {
 		return tx, err
 	}
@@ -1082,32 +1010,14 @@
 	return
 }
 
-<<<<<<< HEAD
-func parseBoxReferences(boxReferences []types.BoxReference, foreignApps []uint64, curAppID uint64) (parsed []types.BoxReferenceToSerialize, err error) {
-	for _, boxReference := range boxReferences {
-=======
 func parseBoxReferences(abrs []types.AppBoxReference, foreignApps []uint64, curAppID uint64) (parsed []types.BoxReference, err error) {
 	for _, abr := range abrs {
->>>>>>> 87bbe39d
 		// there are a few unintuitive details to the parsing:
 		//     1. the AppID of the box must either be in the foreign apps array or
 		//        equal to 0, which references the current app.
 		//     2. if the box references the current app by its appID rather than 0 AND
 		//        the current appID is explicitly provided in the foreign apps array
 		//        then ForeignAppIdx should be set to its index in the array.
-<<<<<<< HEAD
-		boxRefToSerialize := types.BoxReferenceToSerialize{Name: boxReference.Name}
-		found := false
-
-		if boxReference.AppID == 0 {
-			found = true
-			boxRefToSerialize.ForeignAppIdx = 0
-		} else {
-			for idx, appID := range foreignApps {
-				if appID == boxReference.AppID {
-					found = true
-					boxRefToSerialize.ForeignAppIdx = uint64(idx + 1)
-=======
 		br := types.BoxReference{Name: abr.Name}
 		found := false
 
@@ -1119,32 +1029,21 @@
 				if appID == abr.AppID {
 					found = true
 					br.ForeignAppIdx = uint64(idx + 1)
->>>>>>> 87bbe39d
 					break
 				}
 			}
 		}
 
-<<<<<<< HEAD
-		if !found && boxReference.AppID == curAppID {
-			found = true
-			boxRefToSerialize.ForeignAppIdx = 0
-=======
 		if !found && abr.AppID == curAppID {
 			found = true
 			br.ForeignAppIdx = 0
->>>>>>> 87bbe39d
 		}
 
 		if !found {
 			return nil, fmt.Errorf("the app id provided for this box is not in the foreignApps array")
 		}
 
-<<<<<<< HEAD
-		parsed = append(parsed, boxRefToSerialize)
-=======
 		parsed = append(parsed, br)
->>>>>>> 87bbe39d
 	}
 
 	return

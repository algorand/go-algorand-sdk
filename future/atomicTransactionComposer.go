--- conflicted
+++ resolved
@@ -316,8 +316,6 @@
 		}
 	}
 
-<<<<<<< HEAD
-=======
 	// copy foreign arrays before modifying in populateMethodCallReferenceArgs
 	foreignAccounts := make([]string, len(params.ForeignAccounts))
 	copy(foreignAccounts, params.ForeignAccounts)
@@ -326,24 +324,15 @@
 	foreignAssets := make([]uint64, len(params.ForeignAssets))
 	copy(foreignAssets, params.ForeignAssets)
 
->>>>>>> 3534fb81
 	refArgsResolved, err := populateMethodCallReferenceArgs(
 		params.Sender.String(),
 		params.AppID,
 		refArgTypes,
 		refArgValues,
-<<<<<<< HEAD
-		&params.ForeignAccounts,
-		&params.ForeignApps,
-		&params.ForeignAssets,
-	)
-
-=======
 		&foreignAccounts,
 		&foreignApps,
 		&foreignAssets,
 	)
->>>>>>> 3534fb81
 	if err != nil {
 		return err
 	}
@@ -387,9 +376,9 @@
 	tx, err := MakeApplicationCallTx(
 		params.AppID,
 		encodedAbiArgs,
-		params.ForeignAccounts,
-		params.ForeignApps,
-		params.ForeignAssets,
+		foreignAccounts,
+		foreignApps,
+		foreignAssets,
 		params.BoxReferences,
 		params.OnComplete,
 		params.ApprovalProgram,

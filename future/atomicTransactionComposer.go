--- conflicted
+++ resolved
@@ -99,11 +99,7 @@
 	ForeignAccounts []string
 
 	// References of the boxes to be accessed by this method call.
-<<<<<<< HEAD
-	BoxReferences []types.BoxReference
-=======
 	BoxReferences []types.AppBoxReference
->>>>>>> 87bbe39d
 }
 
 // ExecuteResult contains the results of successfully calling the Execute method on an

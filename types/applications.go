package types

// This file has the applications specific structures

type ApplicationFields struct {
	ApplicationCallTxnFields
}

// AppIndex is the unique integer index of an application that can be used to
// look up the creator of the application, whose balance record contains the
// AppParams
type AppIndex uint64

<<<<<<< HEAD
type BoxReference struct {
	// The ID of the app that owns the box. When serialized this must first be
	// converted to BoxReferenceToSerialize
=======
type AppBoxReference struct {
	// The ID of the app that owns the box. When serialized this must first be
	// converted to BoxReference
>>>>>>> 87bbe39d
	AppID uint64

	// The Name of the box unique to the app it belongs to
	Name []byte
}

<<<<<<< HEAD
type BoxReferenceToSerialize struct {
=======
type BoxReference struct {
>>>>>>> 87bbe39d
	_struct struct{} `codec:",omitempty,omitemptyarray"`

	// The index of the app in the foreign app array.
	ForeignAppIdx uint64 `codec:"i"`

	// The name of the box unique to the app it belongs to
	Name []byte `codec:"n"`
}

const (
	// encodedMaxApplicationArgs sets the allocation bound for the maximum
	// number of ApplicationArgs that a transaction decoded off of the wire
	// can contain. Its value is verified against consensus parameters in
	// TestEncodedAppTxnAllocationBounds
	encodedMaxApplicationArgs = 32

	// encodedMaxAccounts sets the allocation bound for the maximum number
	// of Accounts that a transaction decoded off of the wire can contain.
	// Its value is verified against consensus parameters in
	// TestEncodedAppTxnAllocationBounds
	encodedMaxAccounts = 32

	// encodedMaxForeignApps sets the allocation bound for the maximum
	// number of ForeignApps that a transaction decoded off of the wire can
	// contain. Its value is verified against consensus parameters in
	// TestEncodedAppTxnAllocationBounds
	encodedMaxForeignApps = 32

	// encodedMaxForeignAssets sets the allocation bound for the maximum
	// number of ForeignAssets that a transaction decoded off of the wire
	// can contain. Its value is verified against consensus parameters in
	// TestEncodedAppTxnAllocationBounds
	encodedMaxForeignAssets = 32

	// encodedMaxBoxReferences sets the allocation bound for the maximum
	// number of BoxReferences that a transaction decoded off of the wire
	// can contain. Its value is verified against consensus parameters in
	// TestEncodedAppTxnAllocationBounds
	encodedMaxBoxReferences = 32
)

// OnCompletion is an enum representing some layer 1 side effect that an
// ApplicationCall transaction will have if it is included in a block.
//go:generate stringer -type=OnCompletion -output=application_string.go
type OnCompletion uint64

const (
	// NoOpOC indicates that an application transaction will simply call its
	// ApprovalProgram
	NoOpOC OnCompletion = 0

	// OptInOC indicates that an application transaction will allocate some
	// LocalState for the application in the sender's account
	OptInOC OnCompletion = 1

	// CloseOutOC indicates that an application transaction will deallocate
	// some LocalState for the application from the user's account
	CloseOutOC OnCompletion = 2

	// ClearStateOC is similar to CloseOutOC, but may never fail. This
	// allows users to reclaim their minimum balance from an application
	// they no longer wish to opt in to.
	ClearStateOC OnCompletion = 3

	// UpdateApplicationOC indicates that an application transaction will
	// update the ApprovalProgram and ClearStateProgram for the application
	UpdateApplicationOC OnCompletion = 4

	// DeleteApplicationOC indicates that an application transaction will
	// delete the AppParams for the application from the creator's balance
	// record
	DeleteApplicationOC OnCompletion = 5
)

// ApplicationCallTxnFields captures the transaction fields used for all
// interactions with applications
type ApplicationCallTxnFields struct {
	_struct struct{} `codec:",omitempty,omitemptyarray"`

<<<<<<< HEAD
	ApplicationID   AppIndex                  `codec:"apid"`
	OnCompletion    OnCompletion              `codec:"apan"`
	ApplicationArgs [][]byte                  `codec:"apaa,allocbound=encodedMaxApplicationArgs"`
	Accounts        []Address                 `codec:"apat,allocbound=encodedMaxAccounts"`
	ForeignApps     []AppIndex                `codec:"apfa,allocbound=encodedMaxForeignApps"`
	ForeignAssets   []AssetIndex              `codec:"apas,allocbound=encodedMaxForeignAssets"`
	BoxReferences   []BoxReferenceToSerialize `codec:"apbx,allocbound=encodedMaxBoxReferences"`
=======
	ApplicationID   AppIndex       `codec:"apid"`
	OnCompletion    OnCompletion   `codec:"apan"`
	ApplicationArgs [][]byte       `codec:"apaa,allocbound=encodedMaxApplicationArgs"`
	Accounts        []Address      `codec:"apat,allocbound=encodedMaxAccounts"`
	ForeignApps     []AppIndex     `codec:"apfa,allocbound=encodedMaxForeignApps"`
	ForeignAssets   []AssetIndex   `codec:"apas,allocbound=encodedMaxForeignAssets"`
	BoxReferences   []BoxReference `codec:"apbx,allocbound=encodedMaxBoxReferences"`
>>>>>>> 87bbe39d

	LocalStateSchema  StateSchema `codec:"apls"`
	GlobalStateSchema StateSchema `codec:"apgs"`
	ApprovalProgram   []byte      `codec:"apap"`
	ClearStateProgram []byte      `codec:"apsu"`
	ExtraProgramPages uint32      `codec:"apep"`

	// If you add any fields here, remember you MUST modify the Empty
	// method below!
}

// StateSchema sets maximums on the number of each type that may be stored
type StateSchema struct {
	_struct struct{} `codec:",omitempty,omitemptyarray"`

	NumUint      uint64 `codec:"nui"`
	NumByteSlice uint64 `codec:"nbs"`
}

// Empty indicates whether or not all the fields in the
// ApplicationCallTxnFields are zeroed out
func (ac *ApplicationCallTxnFields) Empty() bool {
	if ac.ApplicationID != 0 {
		return false
	}
	if ac.OnCompletion != 0 {
		return false
	}
	if ac.ApplicationArgs != nil {
		return false
	}
	if ac.Accounts != nil {
		return false
	}
	if ac.ForeignApps != nil {
		return false
	}
	if ac.ForeignAssets != nil {
		return false
	}
	if ac.BoxReferences != nil {
		return false
	}
	if ac.LocalStateSchema != (StateSchema{}) {
		return false
	}
	if ac.GlobalStateSchema != (StateSchema{}) {
		return false
	}
	if ac.ApprovalProgram != nil {
		return false
	}
	if ac.ClearStateProgram != nil {
		return false
	}
	if ac.ExtraProgramPages != 0 {
		return false
	}
	return true
}<|MERGE_RESOLUTION|>--- conflicted
+++ resolved
@@ -11,26 +11,14 @@
 // AppParams
 type AppIndex uint64
 
-<<<<<<< HEAD
-type BoxReference struct {
-	// The ID of the app that owns the box. When serialized this must first be
-	// converted to BoxReferenceToSerialize
-=======
 type AppBoxReference struct {
-	// The ID of the app that owns the box. When serialized this must first be
-	// converted to BoxReference
->>>>>>> 87bbe39d
 	AppID uint64
 
 	// The Name of the box unique to the app it belongs to
 	Name []byte
 }
 
-<<<<<<< HEAD
-type BoxReferenceToSerialize struct {
-=======
 type BoxReference struct {
->>>>>>> 87bbe39d
 	_struct struct{} `codec:",omitempty,omitemptyarray"`
 
 	// The index of the app in the foreign app array.
@@ -110,15 +98,6 @@
 type ApplicationCallTxnFields struct {
 	_struct struct{} `codec:",omitempty,omitemptyarray"`
 
-<<<<<<< HEAD
-	ApplicationID   AppIndex                  `codec:"apid"`
-	OnCompletion    OnCompletion              `codec:"apan"`
-	ApplicationArgs [][]byte                  `codec:"apaa,allocbound=encodedMaxApplicationArgs"`
-	Accounts        []Address                 `codec:"apat,allocbound=encodedMaxAccounts"`
-	ForeignApps     []AppIndex                `codec:"apfa,allocbound=encodedMaxForeignApps"`
-	ForeignAssets   []AssetIndex              `codec:"apas,allocbound=encodedMaxForeignAssets"`
-	BoxReferences   []BoxReferenceToSerialize `codec:"apbx,allocbound=encodedMaxBoxReferences"`
-=======
 	ApplicationID   AppIndex       `codec:"apid"`
 	OnCompletion    OnCompletion   `codec:"apan"`
 	ApplicationArgs [][]byte       `codec:"apaa,allocbound=encodedMaxApplicationArgs"`
@@ -126,7 +105,6 @@
 	ForeignApps     []AppIndex     `codec:"apfa,allocbound=encodedMaxForeignApps"`
 	ForeignAssets   []AssetIndex   `codec:"apas,allocbound=encodedMaxForeignAssets"`
 	BoxReferences   []BoxReference `codec:"apbx,allocbound=encodedMaxBoxReferences"`
->>>>>>> 87bbe39d
 
 	LocalStateSchema  StateSchema `codec:"apls"`
 	GlobalStateSchema StateSchema `codec:"apgs"`

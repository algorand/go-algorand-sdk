package types

// Transaction describes a transaction that can appear in a block.
type Transaction struct {
	_struct struct{} `codec:",omitempty,omitemptyarray"`

	// Type of transaction
	Type TxType `codec:"type"`

	// Common fields for all types of transactions
	Header

	// Fields for different types of transactions
	KeyregTxnFields
	PaymentTxnFields
	AssetConfigTxnFields
	AssetTransferTxnFields
	AssetFreezeTxnFields
	ApplicationFields
}

// SignedTxn wraps a transaction and a signature. The encoding of this struct
// is suitable to broadcast on the network
type SignedTxn struct {
	_struct struct{} `codec:",omitempty,omitemptyarray"`

	Sig      Signature   `codec:"sig"`
	Msig     MultisigSig `codec:"msig"`
	Lsig     LogicSig    `codec:"lsig"`
	Txn      Transaction `codec:"txn"`
	AuthAddr Address     `codec:"sgnr"`
}

// KeyregTxnFields captures the fields used for key registration transactions.
type KeyregTxnFields struct {
	_struct struct{} `codec:",omitempty,omitemptyarray"`

	VotePK           VotePK `codec:"votekey"`
	SelectionPK      VRFPK  `codec:"selkey"`
	VoteFirst        Round  `codec:"votefst"`
	VoteLast         Round  `codec:"votelst"`
	VoteKeyDilution  uint64 `codec:"votekd"`
	Nonparticipation bool   `codec:"nonpart"`
}

// PaymentTxnFields captures the fields used by payment transactions.
type PaymentTxnFields struct {
	_struct struct{} `codec:",omitempty,omitemptyarray"`

	Receiver Address    `codec:"rcv"`
	Amount   MicroAlgos `codec:"amt"`

	// When CloseRemainderTo is set, it indicates that the
	// transaction is requesting that the account should be
	// closed, and all remaining funds be transferred to this
	// address.
	CloseRemainderTo Address `codec:"close"`
}

// AssetConfigTxnFields captures the fields used for asset
// allocation, re-configuration, and destruction.
type AssetConfigTxnFields struct {
	_struct struct{} `codec:",omitempty,omitemptyarray"`

	// ConfigAsset is the asset being configured or destroyed.
	// A zero value means allocation.
	ConfigAsset AssetIndex `codec:"caid"`

	// AssetParams are the parameters for the asset being
	// created or re-configured.  A zero value means destruction.
	AssetParams AssetParams `codec:"apar"`
}

// AssetTransferTxnFields captures the fields used for asset transfers.
type AssetTransferTxnFields struct {
	_struct struct{} `codec:",omitempty,omitemptyarray"`

	XferAsset AssetIndex `codec:"xaid"`

	// AssetAmount is the amount of asset to transfer.
	// A zero amount transferred to self allocates that asset
	// in the account's Assets map.
	AssetAmount uint64 `codec:"aamt"`

	// AssetSender is the sender of the transfer.  If this is not
	// a zero value, the real transaction sender must be the Clawback
	// address from the AssetParams.  If this is the zero value,
	// the asset is sent from the transaction's Sender.
	AssetSender Address `codec:"asnd"`

	// AssetReceiver is the recipient of the transfer.
	AssetReceiver Address `codec:"arcv"`

	// AssetCloseTo indicates that the asset should be removed
	// from the account's Assets map, and specifies where the remaining
	// asset holdings should be transferred.  It's always valid to transfer
	// remaining asset holdings to the creator account.
	AssetCloseTo Address `codec:"aclose"`
}

// AssetFreezeTxnFields captures the fields used for freezing asset slots.
type AssetFreezeTxnFields struct {
	_struct struct{} `codec:",omitempty,omitemptyarray"`

	// FreezeAccount is the address of the account whose asset
	// slot is being frozen or un-frozen.
	FreezeAccount Address `codec:"fadd"`

	// FreezeAsset is the asset ID being frozen or un-frozen.
	FreezeAsset AssetIndex `codec:"faid"`

	// AssetFrozen is the new frozen value.
	AssetFrozen bool `codec:"afrz"`
}

// Header captures the fields common to every transaction type.
type Header struct {
	_struct struct{} `codec:",omitempty,omitemptyarray"`

	Sender      Address    `codec:"snd"`
	Fee         MicroAlgos `codec:"fee"`
	FirstValid  Round      `codec:"fv"`
	LastValid   Round      `codec:"lv"`
	Note        []byte     `codec:"note"`
	GenesisID   string     `codec:"gen"`
	GenesisHash Digest     `codec:"gh"`

	// Group specifies that this transaction is part of a
	// transaction group (and, if so, specifies the hash
	// of a TxGroup).
	Group Digest `codec:"grp"`

	// Lease enforces mutual exclusion of transactions.  If this field is
	// nonzero, then once the transaction is confirmed, it acquires the
	// lease identified by the (Sender, Lease) pair of the transaction until
	// the LastValid round passes.  While this transaction possesses the
	// lease, no other transaction specifying this lease can be confirmed.
	Lease [32]byte `codec:"lx"`

	// RekeyTo, if nonzero, sets the sender's SpendingKey to the given address
	// If the RekeyTo address is the sender's actual address, the SpendingKey is set to zero
	// This allows "re-keying" a long-lived account -- rotating the signing key, changing
	// membership of a multisig account, etc.
	RekeyTo Address `codec:"rekey"`
}

// TxGroup describes a group of transactions that must appear
// together in a specific order in a block.
type TxGroup struct {
	_struct struct{} `codec:",omitempty,omitemptyarray"`

	// TxGroupHashes specifies a list of hashes of transactions that must appear
	// together, sequentially, in a block in order for the group to be
	// valid.  Each hash in the list is a hash of a transaction with
	// the `Group` field omitted.
	TxGroupHashes []Digest `codec:"txlist"`
}

// SuggestedParams wraps the transaction parameters common to all transactions,
// typically received from the SuggestedParams endpoint of algod.
// This struct itself is not sent over the wire to or from algod: see models.TransactionParams.
type SuggestedParams struct {
	// Fee is the suggested transaction fee
	// Fee is in units of micro-Algos per byte.
<<<<<<< HEAD
	// Fee may fall to zero but transactions must still have a fee of
	// at least MinTxnFee for the current network protocol.
	Fee MicroAlgos `codec:"fee"`
=======
	// Fee may fall to zero but a group of N atomic transactions must
	// still have a fee of at least N*MinTxnFee for the current network protocol.
	Fee MicroAlgos
>>>>>>> 33f869d6

	// Genesis ID
	GenesisID string `codec:"genesis-id"`

	// Genesis hash
	GenesisHash []byte `codec:"genesis-hash"`

	// FirstRoundValid is the first protocol round on which the txn is valid
	FirstRoundValid Round `codec:"first-round"`

	// LastRoundValid is the final protocol round on which the txn may be committed
	LastRoundValid Round `codec:"last-round"`

	// ConsensusVersion indicates the consensus protocol version
	// as of LastRound.
	ConsensusVersion string `codec:"consensus-version"`

	// FlatFee indicates whether the passed fee is per-byte or per-transaction
<<<<<<< HEAD
	FlatFee bool `codec:"min-fee"`
=======
	// If true, txn fee may fall below the MinTxnFee for the current network protocol.
	FlatFee bool

	// The minimum transaction fee (not per byte) required for the
	// txn to validate for the current network protocol.
	MinFee uint64
>>>>>>> 33f869d6
}

// AddLease adds the passed lease (see types/transaction.go) to the header of the passed transaction
// and updates fee accordingly
// - lease: the [32]byte lease to add to the header
// - feePerByte: the new feePerByte
func (tx *Transaction) AddLease(lease [32]byte, feePerByte uint64) {
	copy(tx.Header.Lease[:], lease[:])
	// normally we would use estimateSize,
	// and set fee = feePerByte * estimateSize,
	// but this would cause a circular import.
	// we know we are adding 32 bytes (+ a few bytes to hold the 32), so increase fee accordingly.
	tx.Header.Fee = tx.Header.Fee + MicroAlgos(37*feePerByte)
}

// AddLeaseWithFlatFee adds the passed lease (see types/transaction.go) to the header of the passed transaction
// and updates fee accordingly
// - lease: the [32]byte lease to add to the header
// - flatFee: the new flatFee
func (tx *Transaction) AddLeaseWithFlatFee(lease [32]byte, flatFee uint64) {
	tx.Header.Lease = lease
	tx.Header.Fee = MicroAlgos(flatFee)
}

// Rekey sets the rekeyTo field to the passed address. Any future transacrtion will need to be signed by the
// rekeyTo address' corresponding private key.
func (tx *Transaction) Rekey(rekeyToAddress string) error {
	addr, err := DecodeAddress(rekeyToAddress)
	if err != nil {
		return err
	}

	tx.RekeyTo = addr
	return nil
}<|MERGE_RESOLUTION|>--- conflicted
+++ resolved
@@ -162,15 +162,9 @@
 type SuggestedParams struct {
 	// Fee is the suggested transaction fee
 	// Fee is in units of micro-Algos per byte.
-<<<<<<< HEAD
-	// Fee may fall to zero but transactions must still have a fee of
-	// at least MinTxnFee for the current network protocol.
-	Fee MicroAlgos `codec:"fee"`
-=======
 	// Fee may fall to zero but a group of N atomic transactions must
 	// still have a fee of at least N*MinTxnFee for the current network protocol.
-	Fee MicroAlgos
->>>>>>> 33f869d6
+	Fee MicroAlgos `codec:"fee"`
 
 	// Genesis ID
 	GenesisID string `codec:"genesis-id"`
@@ -188,17 +182,12 @@
 	// as of LastRound.
 	ConsensusVersion string `codec:"consensus-version"`
 
-	// FlatFee indicates whether the passed fee is per-byte or per-transaction
-<<<<<<< HEAD
-	FlatFee bool `codec:"min-fee"`
-=======
 	// If true, txn fee may fall below the MinTxnFee for the current network protocol.
 	FlatFee bool
 
 	// The minimum transaction fee (not per byte) required for the
 	// txn to validate for the current network protocol.
-	MinFee uint64
->>>>>>> 33f869d6
+	MinFee uint64  `codec:"min-fee"`
 }
 
 // AddLease adds the passed lease (see types/transaction.go) to the header of the passed transaction

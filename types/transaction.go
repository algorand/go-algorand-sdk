package types

// Transaction describes a transaction that can appear in a block.
type Transaction struct {
	_struct struct{} `codec:",omitempty,omitemptyarray"`

	// Type of transaction
	Type TxType `codec:"type"`

	// Common fields for all types of transactions
	Header

	// Fields for different types of transactions
	KeyregTxnFields
	PaymentTxnFields
	AssetConfigTxnFields
}

// SignedTxn wraps a transaction and a signature. The encoding of this struct
// is suitable to broadcast on the network
type SignedTxn struct {
	_struct struct{} `codec:",omitempty,omitemptyarray"`

	Sig  Signature   `codec:"sig"`
	Msig MultisigSig `codec:"msig"`
	Txn  Transaction `codec:"txn"`
}

// KeyregTxnFields captures the fields used for key registration transactions.
type KeyregTxnFields struct {
	_struct struct{} `codec:",omitempty,omitemptyarray"`

	VotePK          VotePK `codec:"votekey"`
	SelectionPK     VRFPK  `codec:"selkey"`
	VoteFirst       Round  `codec:"votefst"`
	VoteLast        Round  `codec:"votelst"`
	VoteKeyDilution uint64 `codec:"votekd"`
}

// PaymentTxnFields captures the fields used by payment transactions.
type PaymentTxnFields struct {
	_struct struct{} `codec:",omitempty,omitemptyarray"`

	Receiver Address    `codec:"rcv"`
	Amount   MicroAlgos `codec:"amt"`

	// When CloseRemainderTo is set, it indicates that the
	// transaction is requesting that the account should be
	// closed, and all remaining funds be transferred to this
	// address.
	CloseRemainderTo Address `codec:"close"`
}

// AssetConfigTxnFields captures the fields used for asset
// allocation, re-configuration, and destruction.
type AssetConfigTxnFields struct {
	_struct struct{} `codec:",omitempty,omitemptyarray"`

	// ConfigAsset is the asset being configured or destroyed.
	// A zero value (including the creator address) means allocation.
	ConfigAsset AssetID `codec:"caid"`

	// AssetParams are the parameters for the asset being
	// created or re-configured.  A zero value means destruction.
	AssetParams AssetParams `codec:"apar"`
}

<<<<<<< HEAD
=======
// AssetTransferTxnFields captures the fields used for asset transfers.
type AssetTransferTxnFields struct {
	_struct struct{} `codec:",omitempty,omitemptyarray"`

	XferAsset AssetID `codec:"xaid"`

	// AssetAmount is the amount of asset to transfer.
	// A zero amount transferred to self allocates that asset
	// in the account's Assets map.
	AssetAmount uint64 `codec:"aamt"`

	// AssetSender is the sender of the transfer.  If this is not
	// a zero value, the real transaction sender must be the Clawback
	// address from the AssetParams.  If this is the zero value,
	// the asset is sent from the transaction's Sender.
	AssetSender Address `codec:"asnd"`

	// AssetReceiver is the recipient of the transfer.
	AssetReceiver Address `codec:"arcv"`

	// AssetCloseTo indicates that the asset should be removed
	// from the account's Assets map, and specifies where the remaining
	// asset holdings should be transferred.  It's always valid to transfer
	// remaining asset holdings to the AssetID account.
	AssetCloseTo Address `codec:"aclose"`
}

// AssetFreezeTxnFields captures the fields used for freezing asset slots.
type AssetFreezeTxnFields struct {
	_struct struct{} `codec:",omitempty,omitemptyarray"`

	// FreezeAccount is the address of the account whose asset
	// slot is being frozen or un-frozen.
	FreezeAccount Address `codec:"fadd"`

	// FreezeAsset is the asset ID being frozen or un-frozen.
	FreezeAsset AssetID `codec:"faid"`

	// AssetFrozen is the new frozen value.
	AssetFrozen bool `codec:"afrz"`
}

>>>>>>> 4c049ab9
// Header captures the fields common to every transaction type.
type Header struct {
	_struct struct{} `codec:",omitempty,omitemptyarray"`

	Sender      Address    `codec:"snd"`
	Fee         MicroAlgos `codec:"fee"`
	FirstValid  Round      `codec:"fv"`
	LastValid   Round      `codec:"lv"`
	Note        []byte     `codec:"note"`
	GenesisID   string     `codec:"gen"`
	GenesisHash Digest     `codec:"gh"`

	// Group specifies that this transaction is part of a
	// transaction group (and, if so, specifies the hash
	// of a TxGroup).
	Group Digest `codec:"grp"`
}

// TxGroup describes a group of transactions that must appear
// together in a specific order in a block.
type TxGroup struct {
	_struct struct{} `codec:",omitempty,omitemptyarray"`

	// TxGroupHashes specifies a list of hashes of transactions that must appear
	// together, sequentially, in a block in order for the group to be
	// valid.  Each hash in the list is a hash of a transaction with
	// the `Group` field omitted.
	TxGroupHashes []Digest `codec:"txlist"`
}<|MERGE_RESOLUTION|>--- conflicted
+++ resolved
@@ -65,8 +65,6 @@
 	AssetParams AssetParams `codec:"apar"`
 }
 
-<<<<<<< HEAD
-=======
 // AssetTransferTxnFields captures the fields used for asset transfers.
 type AssetTransferTxnFields struct {
 	_struct struct{} `codec:",omitempty,omitemptyarray"`
@@ -109,7 +107,6 @@
 	AssetFrozen bool `codec:"afrz"`
 }
 
->>>>>>> 4c049ab9
 // Header captures the fields common to every transaction type.
 type Header struct {
 	_struct struct{} `codec:",omitempty,omitemptyarray"`

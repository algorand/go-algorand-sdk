--- conflicted
+++ resolved
@@ -48,7 +48,6 @@
 	s.Step(`^we make an Account Information call against account "([^"]*)" with exclude "([^"]*)"$`, weMakeAnAccountInformationCallAgainstAccountWithExclude)
 	s.Step(`^we make an Account Asset Information call against account "([^"]*)" assetID (\d+)$`, weMakeAnAccountAssetInformationCallAgainstAccountAssetID)
 	s.Step(`^we make an Account Application Information call against account "([^"]*)" applicationID (\d+)$`, weMakeAnAccountApplicationInformationCallAgainstAccountApplicationID)
-<<<<<<< HEAD
 	s.Step(`^we make a GetApplicationBoxByName call for applicationID (\d+) with encoded box name "([^"]*)"$`,
 		func(appId int, encodedBoxName string) error {
 			return withClient(func(c algod.Client) {
@@ -62,11 +61,9 @@
 			})
 		},
 	)
-=======
 	s.Step(`^we make a GetLightBlockHeaderProof call for round (\d+)$`, weMakeAGetLightBlockHeaderProofCallForRound)
 	s.Step(`^we make a GetStateProof call for round (\d+)$`, weMakeAGetStateProofCallForRound)
 
->>>>>>> e97b2d10
 	s.BeforeScenario(func(interface{}) {
 		globalErrForExamination = nil
 	})
@@ -259,7 +256,6 @@
 	return nil
 }
 
-<<<<<<< HEAD
 func withClient(f func(client algod.Client)) error {
 	c, err := algod.MakeClient(mockServer.URL, "")
 	if err != nil {
@@ -267,7 +263,9 @@
 	}
 
 	f(*c)
-=======
+	return nil
+}
+
 func weMakeAGetLightBlockHeaderProofCallForRound(round int) error {
 	algodClient, err := algod.MakeClient(mockServer.URL, "")
 	if err != nil {
@@ -283,6 +281,5 @@
 		return err
 	}
 	algodClient.GetStateProof(uint64(round)).Do(context.Background())
->>>>>>> e97b2d10
 	return nil
 }
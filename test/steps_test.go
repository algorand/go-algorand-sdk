--- conflicted
+++ resolved
@@ -10,10 +10,6 @@
 	"encoding/json"
 	"flag"
 	"fmt"
-<<<<<<< HEAD
-	"io/ioutil"
-=======
->>>>>>> e97b2d10
 	"math/rand"
 	"os"
 	"path"
@@ -111,11 +107,8 @@
 var trace string
 var sourceMap logic.SourceMap
 var srcMapping map[string]interface{}
-<<<<<<< HEAD
-=======
 var seeminglyProgram []byte
 var sanityCheckError error
->>>>>>> e97b2d10
 
 var assetTestFixture struct {
 	Creator               string
@@ -396,12 +389,9 @@
 	s.Step(`^the resulting source map is the same as the json "([^"]*)"$`, theResultingSourceMapIsTheSameAsTheJson)
 	s.Step(`^getting the line associated with a pc "([^"]*)" equals "([^"]*)"$`, gettingTheLineAssociatedWithAPcEquals)
 	s.Step(`^getting the last pc associated with a line "([^"]*)" equals "([^"]*)"$`, gettingTheLastPcAssociatedWithALineEquals)
-<<<<<<< HEAD
-=======
 	s.Step(`^a base64 encoded program bytes for heuristic sanity check "([^"]*)"$`, takeB64encodedBytes)
 	s.Step(`^I start heuristic sanity check over the bytes$`, heuristicCheckOverBytes)
 	s.Step(`^if the heuristic sanity check throws an error, the error contains "([^"]*)"$`, checkErrorIfMatching)
->>>>>>> e97b2d10
 
 	s.BeforeScenario(func(interface{}) {
 		stxObj = types.SignedTxn{}
@@ -963,13 +953,6 @@
 	return defaultTxnWithAddress(iamt, inote, accounts[0])
 }
 
-<<<<<<< HEAD
-func defaultTxnRekey(iamt int, inote string) error {
-	return defaultTxnWithAddress(iamt, inote, rekey)
-}
-
-=======
->>>>>>> e97b2d10
 func defaultMsigTxn(iamt int, inote string) error {
 	var err error
 	if inote != "none" {
@@ -1080,22 +1063,10 @@
 	if err != nil {
 		return err
 	}
-<<<<<<< HEAD
-	_, err = acl.TransactionByID(txid)
-	return err
-}
-
-func txnbyID() error {
-	var err error
-	waitForAlgodInDevMode()
-	_, err = acl.TransactionByID(txid)
-	return err
-=======
 	// v1 indexer dependency:
 	// _, err = acl.TransactionByID(txid)
 	// return err
 	return nil
->>>>>>> e97b2d10
 }
 
 func txnFail() error {
@@ -2667,8 +2638,6 @@
 	}
 
 	return nil
-<<<<<<< HEAD
-=======
 }
 
 func takeB64encodedBytes(b64encodedBytes string) error {
@@ -2696,5 +2665,4 @@
 		}
 	}
 	return nil
->>>>>>> e97b2d10
 }
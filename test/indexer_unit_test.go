package test

import (
	"context"
	"encoding/base64"
	"fmt"
	"strings"

	"github.com/algorand/go-algorand-sdk/client/v2/indexer"
	"github.com/cucumber/godog"
)

func IndexerUnitTestContext(s *godog.Suite) {
	s.Step(`^we make any LookupAssetBalances call$`, weMakeAnyLookupAssetBalancesCall)
	s.Step(`^the parsed LookupAssetBalances response should be valid on round (\d+), and contain an array of len (\d+) and element number (\d+) should have address "([^"]*)" amount (\d+) and frozen state "([^"]*)"$`, theParsedResponseShouldEqualTheMockResponse)
	s.Step(`^we make any LookupAssetTransactions call$`, weMakeAnyLookupAssetTransactionsCall)
	s.Step(`^the parsed LookupAssetTransactions response should be valid on round (\d+), and contain an array of len (\d+) and element number (\d+) should have sender "([^"]*)"$`, theParsedResponseShouldEqualTheMockResponse)
	s.Step(`^we make any LookupAccountTransactions call$`, weMakeAnyLookupAccountTransactionsCall)
	s.Step(`^the parsed LookupAccountTransactions response should be valid on round (\d+), and contain an array of len (\d+) and element number (\d+) should have sender "([^"]*)"$`, theParsedResponseShouldEqualTheMockResponse)
	s.Step(`^we make any LookupBlock call$`, weMakeAnyLookupBlockCall)
	s.Step(`^the parsed LookupBlock response should have previous block hash "([^"]*)"$`, theParsedResponseShouldEqualTheMockResponse)
	s.Step(`^we make any LookupAccountByID call$`, weMakeAnyLookupAccountByIDCall)
	s.Step(`^the parsed LookupAccountByID response should have address "([^"]*)"$`, theParsedResponseShouldEqualTheMockResponse)
	s.Step(`^we make any LookupAssetByID call$`, weMakeAnyLookupAssetByIDCall)
	s.Step(`^the parsed LookupAssetByID response should have index (\d+)$`, theParsedResponseShouldEqualTheMockResponse)
	s.Step(`^we make any SearchAccounts call$`, weMakeAnySearchAccountsCall)
	s.Step(`^the parsed SearchAccounts response should be valid on round (\d+) and the array should be of len (\d+) and the element at index (\d+) should have address "([^"]*)"$`, theParsedResponseShouldEqualTheMockResponse)
	s.Step(`^we make any SearchForTransactions call$`, weMakeAnySearchForTransactionsCall)
	s.Step(`^the parsed SearchForTransactions response should be valid on round (\d+) and the array should be of len (\d+) and the element at index (\d+) should have sender "([^"]*)"$`, theParsedResponseShouldEqualTheMockResponse)
	s.Step(`^we make any SearchForAssets call$`, weMakeAnySearchForAssetsCall)
	s.Step(`^the parsed SearchForAssets response should be valid on round (\d+) and the array should be of len (\d+) and the element at index (\d+) should have asset index (\d+)$`, theParsedResponseShouldEqualTheMockResponse)
	s.Step(`^we make a Lookup Asset Balances call against asset index (\d+) with limit (\d+) afterAddress "([^"]*)" currencyGreaterThan (\d+) currencyLessThan (\d+)$`, weMakeALookupAssetBalancesCallAgainstAssetIndexWithLimitLimitAfterAddressCurrencyGreaterThanCurrencyLessThan)
	s.Step(`^we make a Lookup Asset Transactions call against asset index (\d+) with NotePrefix "([^"]*)" TxType "([^"]*)" SigType "([^"]*)" txid "([^"]*)" round (\d+) minRound (\d+) maxRound (\d+) limit (\d+) beforeTime "([^"]*)" afterTime "([^"]*)" currencyGreaterThan (\d+) currencyLessThan (\d+) address "([^"]*)" addressRole "([^"]*)" ExcluseCloseTo "([^"]*)"$`, deprecatedWeMakeALookupAssetTransactionsCallAgainstAssetIndexWithNotePrefixTxTypeSigTypeTxidRoundMinRoundMaxRoundLimitBeforeTimeAfterTimeCurrencyGreaterThanCurrencyLessThanAddressAddressRoleExcluseCloseTo)
	s.Step(`^we make a Search Accounts call with assetID (\d+) limit (\d+) currencyGreaterThan (\d+) currencyLessThan (\d+) and round (\d+)$`, weMakeASearchAccountsCallWithAssetIDLimitCurrencyGreaterThanCurrencyLessThanAndRound)
	s.Step(`^we make a Lookup Account Transactions call against account "([^"]*)" with NotePrefix "([^"]*)" TxType "([^"]*)" SigType "([^"]*)" txid "([^"]*)" round (\d+) minRound (\d+) maxRound (\d+) limit (\d+) beforeTime "([^"]*)" afterTime "([^"]*)" currencyGreaterThan (\d+) currencyLessThan (\d+) assetIndex (\d+)$`, weMakeALookupAccountTransactionsCallAgainstAccountWithNotePrefixTxTypeSigTypeTxidRoundMinRoundMaxRoundLimitBeforeTimeAfterTimeCurrencyGreaterThanCurrencyLessThanAssetIndex)
	s.Step(`^we make a Lookup Block call against round (\d+)$`, weMakeALookupBlockCallAgainstRound)
	s.Step(`^we make a Lookup Account by ID call against account "([^"]*)" with round (\d+)$`, weMakeALookupAccountByIDCallAgainstAccountWithRound)
	s.Step(`^we make a Lookup Asset by ID call against asset index (\d+)$`, weMakeALookupAssetByIDCallAgainstAssetIndex)
	s.Step(`^mock server recording request paths`, mockServerRecordingRequestPaths)
	s.Step(`^we make a Search For Transactions call with account "([^"]*)" NotePrefix "([^"]*)" TxType "([^"]*)" SigType "([^"]*)" txid "([^"]*)" round (\d+) minRound (\d+) maxRound (\d+) limit (\d+) beforeTime "([^"]*)" afterTime "([^"]*)" currencyGreaterThan (\d+) currencyLessThan (\d+) assetIndex (\d+) addressRole "([^"]*)" ExcluseCloseTo "([^"]*)"$`, weMakeASearchForTransactionsCallWithAccountNotePrefixTxTypeSigTypeTxidRoundMinRoundMaxRoundLimitBeforeTimeAfterTimeCurrencyGreaterThanCurrencyLessThanAssetIndexAddressRoleExcluseCloseTo)
	s.Step(`^we make a SearchForAssets call with limit (\d+) creator "([^"]*)" name "([^"]*)" unit "([^"]*)" index (\d+)$`, weMakeASearchForAssetsCallWithLimitCreatorNameUnitIndex)
	s.Step(`^we make a Lookup Account Transactions call against account "([^"]*)" with NotePrefix "([^"]*)" TxType "([^"]*)" SigType "([^"]*)" txid "([^"]*)" round (\d+) minRound (\d+) maxRound (\d+) limit (\d+) beforeTime "([^"]*)" afterTime "([^"]*)" currencyGreaterThan (\d+) currencyLessThan (\d+) assetIndex (\d+) rekeyTo "([^"]*)"$`, weMakeALookupAccountTransactionsCallAgainstAccountWithNotePrefixTxTypeSigTypeTxidRoundMinRoundMaxRoundLimitBeforeTimeAfterTimeCurrencyGreaterThanCurrencyLessThanAssetIndexRekeyTo)
	s.Step(`^we make a Search Accounts call with assetID (\d+) limit (\d+) currencyGreaterThan (\d+) currencyLessThan (\d+) round (\d+) and authenticating address "([^"]*)"$`, weMakeASearchAccountsCallWithAssetIDLimitCurrencyGreaterThanCurrencyLessThanRoundAndAuthenticatingAddress)
	s.Step(`^we make a Search For Transactions call with account "([^"]*)" NotePrefix "([^"]*)" TxType "([^"]*)" SigType "([^"]*)" txid "([^"]*)" round (\d+) minRound (\d+) maxRound (\d+) limit (\d+) beforeTime "([^"]*)" afterTime "([^"]*)" currencyGreaterThan (\d+) currencyLessThan (\d+) assetIndex (\d+) addressRole "([^"]*)" ExcluseCloseTo "([^"]*)" rekeyTo "([^"]*)"$`, weMakeASearchForTransactionsCallWithAccountNotePrefixTxTypeSigTypeTxidRoundMinRoundMaxRoundLimitBeforeTimeAfterTimeCurrencyGreaterThanCurrencyLessThanAssetIndexAddressRoleExcluseCloseToRekeyTo)
	s.Step(`^the parsed SearchAccounts response should be valid on round (\d+) and the array should be of len (\d+) and the element at index (\d+) should have authorizing address "([^"]*)"$`, theParsedResponseShouldEqualTheMockResponse)
	s.Step(`^the parsed SearchForTransactions response should be valid on round (\d+) and the array should be of len (\d+) and the element at index (\d+) should have rekey-to "([^"]*)"$`, theParsedResponseShouldEqualTheMockResponse)
	s.Step(`^we make a Lookup Asset Transactions call against asset index (\d+) with NotePrefix "([^"]*)" TxType "([^"]*)" SigType "([^"]*)" txid "([^"]*)" round (\d+) minRound (\d+) maxRound (\d+) limit (\d+) beforeTime "([^"]*)" afterTime "([^"]*)" currencyGreaterThan (\d+) currencyLessThan (\d+) address "([^"]*)" addressRole "([^"]*)" ExcluseCloseTo "([^"]*)" RekeyTo "([^"]*)"$`, weMakeALookupAssetTransactionsCallAgainstAssetIndexWithNotePrefixTxTypeSigTypeTxidRoundMinRoundMaxRoundLimitBeforeTimeAfterTimeCurrencyGreaterThanCurrencyLessThanAddressAddressRoleExcluseCloseToRekeyTo)
	s.Step(`^we make a LookupApplicationLogsByID call with applicationID (\d+) limit (\d+) minRound (\d+) maxRound (\d+) nextToken "([^"]*)" sender "([^"]*)" and txID "([^"]*)"$`, weMakeALookupApplicationLogsByIDCallWithApplicationIDLimitMinRoundMaxRoundNextTokenSenderAndTxID)
	s.Step(`^we make a LookupAccountAssets call with accountID "([^"]*)" assetID (\d+) includeAll "([^"]*)" limit (\d+) next "([^"]*)"$`, weMakeALookupAccountAssetsCallWithAccountIDAssetIDIncludeAllLimitNext)
	s.Step(`^we make a LookupAccountCreatedAssets call with accountID "([^"]*)" assetID (\d+) includeAll "([^"]*)" limit (\d+) next "([^"]*)"$`, weMakeALookupAccountCreatedAssetsCallWithAccountIDAssetIDIncludeAllLimitNext)
	s.Step(`^we make a LookupAccountAppLocalStates call with accountID "([^"]*)" applicationID (\d+) includeAll "([^"]*)" limit (\d+) next "([^"]*)"$`, weMakeALookupAccountAppLocalStatesCallWithAccountIDApplicationIDIncludeAllLimitNext)
	s.Step(`^we make a LookupAccountCreatedApplications call with accountID "([^"]*)" applicationID (\d+) includeAll "([^"]*)" limit (\d+) next "([^"]*)"$`, weMakeALookupAccountCreatedApplicationsCallWithAccountIDApplicationIDIncludeAllLimitNext)
	s.Step(`^we make a Search Accounts call with exclude "([^"]*)"$`, weMakeASearchAccountsCallWithExclude)
	s.Step(`^we make a Lookup Account by ID call against account "([^"]*)" with exclude "([^"]*)"$`, weMakeALookupAccountByIDCallAgainstAccountWithExclude)
	s.Step(`^we make a SearchForApplications call with creator "([^"]*)"$`, weMakeASearchForApplicationsCallWithCreator)
<<<<<<< HEAD
	s.Step(`^we make a LookupApplicationBoxByIDandName call with applicationID (\d+) with encoded box name "([^"]*)"$`, weMakeALookupApplicationBoxByIDandName)
	s.Step(`^we make a SearchForApplicationBoxes call with applicationID (\d+) with max (\d+) nextToken "([^"]*)"$`, weMakeASearchForApplicationBoxes)
=======
	s.Step(`^we make a Lookup Block call against round (\d+) and header "([^"]*)"$`, weMakeALookupBlockCallAgainstRoundAndHeader)

>>>>>>> ca19e42d
	s.BeforeScenario(func(interface{}) {
		globalErrForExamination = nil
	})
}

func weMakeAnyLookupAssetBalancesCall() error {
	return weMakeAnyCallTo("indexer", "lookupAssetBalances")
}

func weMakeAnyLookupAssetTransactionsCall() error {
	return weMakeAnyCallTo("indexer", "lookupAssetTransactions")
}

func weMakeAnyLookupAccountTransactionsCall() error {
	return weMakeAnyCallTo("indexer", "lookupAccountTransactions")
}

func weMakeAnyLookupBlockCall() error {
	return weMakeAnyCallTo("indexer", "lookupBlock")
}

func weMakeAnyLookupAccountByIDCall() error {
	return weMakeAnyCallTo("indexer", "lookupAccountByID")
}

func weMakeAnyLookupAssetByIDCall() error {
	return weMakeAnyCallTo("indexer", "lookupAssetByID")
}

func weMakeAnySearchAccountsCall() error {
	return weMakeAnyCallTo("indexer", "searchForAccounts")
}

func weMakeAnySearchForTransactionsCall() error {
	return weMakeAnyCallTo("indexer", "searchForTransactions")
}

func weMakeAnySearchForAssetsCall() error {
	return weMakeAnyCallTo("indexer", "searchForAssets")
}

func weMakeALookupAssetBalancesCallAgainstAssetIndexWithLimitLimitAfterAddressCurrencyGreaterThanCurrencyLessThan(index, limit int, _ string, currencyGreater, currencyLesser int) error {
	indexerClient, err := indexer.MakeClient(mockServer.URL, "")
	if err != nil {
		return err
	}
	_, globalErrForExamination = indexerClient.LookupAssetBalances(uint64(index)).Limit(uint64(limit)).CurrencyGreaterThan(uint64(currencyGreater)).CurrencyLessThan(uint64(currencyLesser)).Do(context.Background())
	return nil
}

func deprecatedWeMakeALookupAssetTransactionsCallAgainstAssetIndexWithNotePrefixTxTypeSigTypeTxidRoundMinRoundMaxRoundLimitBeforeTimeAfterTimeCurrencyGreaterThanCurrencyLessThanAddressAddressRoleExcluseCloseTo(assetIndex int, notePrefix, txType, sigType, txid string, round, minRound, maxRound, limit int, beforeTime, afterTime string, currencyGreater, currencyLesser int, address, addressRole, excludeCloseTo string) error {
	return weMakeALookupAssetTransactionsCallAgainstAssetIndexWithNotePrefixTxTypeSigTypeTxidRoundMinRoundMaxRoundLimitBeforeTimeAfterTimeCurrencyGreaterThanCurrencyLessThanAddressAddressRoleExcluseCloseToRekeyTo(assetIndex, notePrefix, txType, sigType, txid, round, minRound, maxRound, limit, beforeTime, afterTime, currencyGreater, currencyLesser, address, addressRole, excludeCloseTo, "")
}

func weMakeALookupAssetTransactionsCallAgainstAssetIndexWithNotePrefixTxTypeSigTypeTxidRoundMinRoundMaxRoundLimitBeforeTimeAfterTimeCurrencyGreaterThanCurrencyLessThanAddressAddressRoleExcluseCloseToRekeyTo(assetIndex int, notePrefix, txType, sigType, txid string, round, minRound, maxRound, limit int, beforeTime, afterTime string, currencyGreater, currencyLesser int, address, addressRole, excludeCloseTo, rekeyTo string) error {
	indexerClient, err := indexer.MakeClient(mockServer.URL, "")
	if err != nil {
		return err
	}
	excludeCloseToBool := excludeCloseTo == "true"
	notePrefixBytes, err := base64.StdEncoding.DecodeString(notePrefix)
	if err != nil {
		return err
	}
	rekeyToBool := rekeyTo == "true"
	_, globalErrForExamination = indexerClient.LookupAssetTransactions(uint64(assetIndex)).
		NotePrefix(notePrefixBytes).
		TxType(txType).
		SigType(sigType).
		TXID(txid).
		Round(uint64(round)).
		MinRound(uint64(minRound)).
		MaxRound(uint64(maxRound)).
		Limit(uint64(limit)).
		BeforeTimeString(beforeTime).
		AfterTimeString(afterTime).
		CurrencyGreaterThan(uint64(currencyGreater)).
		CurrencyLessThan(uint64(currencyLesser)).
		AddressString(address).
		AddressRole(addressRole).
		ExcludeCloseTo(excludeCloseToBool).
		RekeyTo(rekeyToBool).
		Do(context.Background())
	return nil
}

func weMakeALookupAccountTransactionsCallAgainstAccountWithNotePrefixTxTypeSigTypeTxidRoundMinRoundMaxRoundLimitBeforeTimeAfterTimeCurrencyGreaterThanCurrencyLessThanAssetIndex(account, notePrefix, txType, sigType, txid string, round, minRound, maxRound, limit int, beforeTime, afterTime string, currencyGreater, currencyLesser, assetIndex int) error {
	indexerClient, err := indexer.MakeClient(mockServer.URL, "")
	if err != nil {
		return err
	}
	notePrefixBytes, err := base64.StdEncoding.DecodeString(notePrefix)
	if err != nil {
		return err
	}
	_, globalErrForExamination = indexerClient.LookupAccountTransactions(account).NotePrefix(notePrefixBytes).TxType(txType).SigType(sigType).TXID(txid).Round(uint64(round)).MinRound(uint64(minRound)).MaxRound(uint64(maxRound)).Limit(uint64(limit)).BeforeTimeString(beforeTime).AfterTimeString(afterTime).CurrencyGreaterThan(uint64(currencyGreater)).CurrencyLessThan(uint64(currencyLesser)).AssetID(uint64(assetIndex)).Do(context.Background())
	return nil
}

func weMakeALookupAccountTransactionsCallAgainstAccountWithNotePrefixTxTypeSigTypeTxidRoundMinRoundMaxRoundLimitBeforeTimeAfterTimeCurrencyGreaterThanCurrencyLessThanAssetIndexRekeyTo(account, notePrefix, txType, sigType, txid string, round, minRound, maxRound, limit int, beforeTime, afterTime string, currencyGreater, currencyLesser, assetIndex int, rekeyTo string) error {
	indexerClient, err := indexer.MakeClient(mockServer.URL, "")
	if err != nil {
		return err
	}
	notePrefixBytes, err := base64.StdEncoding.DecodeString(notePrefix)
	if err != nil {
		return err
	}
	rekeyToBool := rekeyTo == "true"
	_, globalErrForExamination = indexerClient.LookupAccountTransactions(account).NotePrefix(notePrefixBytes).TxType(txType).SigType(sigType).TXID(txid).Round(uint64(round)).MinRound(uint64(minRound)).MaxRound(uint64(maxRound)).Limit(uint64(limit)).BeforeTimeString(beforeTime).AfterTimeString(afterTime).CurrencyGreaterThan(uint64(currencyGreater)).CurrencyLessThan(uint64(currencyLesser)).AssetID(uint64(assetIndex)).RekeyTo(rekeyToBool).Do(context.Background())
	return nil
}

func weMakeALookupBlockCallAgainstRound(round int) error {
	indexerClient, err := indexer.MakeClient(mockServer.URL, "")
	if err != nil {
		return err
	}
	_, globalErrForExamination = indexerClient.LookupBlock(uint64(round)).Do(context.Background())
	return nil
}

func weMakeALookupAccountByIDCallAgainstAccountWithRound(account string, round int) error {
	indexerClient, err := indexer.MakeClient(mockServer.URL, "")
	if err != nil {
		return err
	}
	_, _, globalErrForExamination = indexerClient.LookupAccountByID(account).Round(uint64(round)).Do(context.Background())
	return nil
}

func weMakeALookupAssetByIDCallAgainstAssetIndex(assetIndex int) error {
	indexerClient, err := indexer.MakeClient(mockServer.URL, "")
	if err != nil {
		return err
	}
	_, _, globalErrForExamination = indexerClient.LookupAssetByID(uint64(assetIndex)).Do(context.Background())
	return nil
}

func weMakeASearchAccountsCallWithAssetIDLimitCurrencyGreaterThanCurrencyLessThanRoundAndAuthenticatingAddress(assetIndex, limit, currencyGreater, currencyLesser, round int, authAddress string) error {
	indexerClient, err := indexer.MakeClient(mockServer.URL, "")
	if err != nil {
		return err
	}
	_, globalErrForExamination = indexerClient.SearchAccounts().
		AssetID(uint64(assetIndex)).
		Limit(uint64(limit)).
		CurrencyLessThan(uint64(currencyLesser)).
		CurrencyGreaterThan(uint64(currencyGreater)).
		Round(uint64(round)).
		AuthAddress(authAddress).
		Do(context.Background())
	return nil
}

func weMakeASearchForTransactionsCallWithAccountNotePrefixTxTypeSigTypeTxidRoundMinRoundMaxRoundLimitBeforeTimeAfterTimeCurrencyGreaterThanCurrencyLessThanAssetIndexAddressRoleExcluseCloseTo(account, notePrefix, txType, sigType, txid string, round, minRound, maxRound, limit int, beforeTime, afterTime string, currencyGreater, currencyLesser, assetIndex int, addressRole, excludeCloseTo string) error {
	indexerClient, err := indexer.MakeClient(mockServer.URL, "")
	if err != nil {
		return err
	}
	excludeCloseToBool := excludeCloseTo == "true"
	notePrefixBytes, err := base64.StdEncoding.DecodeString(notePrefix)
	if err != nil {
		return err
	}
	_, globalErrForExamination = indexerClient.SearchForTransactions().AddressString(account).NotePrefix(notePrefixBytes).TxType(txType).SigType(sigType).TXID(txid).Round(uint64(round)).MinRound(uint64(minRound)).MaxRound(uint64(maxRound)).Limit(uint64(limit)).BeforeTimeString(beforeTime).AfterTimeString(afterTime).CurrencyGreaterThan(uint64(currencyGreater)).CurrencyLessThan(uint64(currencyLesser)).AssetID(uint64(assetIndex)).AddressRole(addressRole).ExcludeCloseTo(excludeCloseToBool).Do(context.Background())
	return nil
}

func weMakeASearchForTransactionsCallWithAccountNotePrefixTxTypeSigTypeTxidRoundMinRoundMaxRoundLimitBeforeTimeAfterTimeCurrencyGreaterThanCurrencyLessThanAssetIndexAddressRoleExcluseCloseToRekeyTo(account, notePrefix, txType, sigType, txid string, round, minRound, maxRound, limit int, beforeTime, afterTime string, currencyGreater, currencyLesser, assetIndex int, addressRole, excludeCloseTo, rekeyTo string) error {
	indexerClient, err := indexer.MakeClient(mockServer.URL, "")
	if err != nil {
		return err
	}
	excludeCloseToBool := excludeCloseTo == "true"
	notePrefixBytes, err := base64.StdEncoding.DecodeString(notePrefix)
	if err != nil {
		return err
	}
	rekeyToBool := rekeyTo == "true"
	_, globalErrForExamination = indexerClient.SearchForTransactions().AddressString(account).NotePrefix(notePrefixBytes).TxType(txType).SigType(sigType).TXID(txid).Round(uint64(round)).MinRound(uint64(minRound)).MaxRound(uint64(maxRound)).Limit(uint64(limit)).BeforeTimeString(beforeTime).AfterTimeString(afterTime).CurrencyGreaterThan(uint64(currencyGreater)).CurrencyLessThan(uint64(currencyLesser)).AssetID(uint64(assetIndex)).AddressRole(addressRole).ExcludeCloseTo(excludeCloseToBool).RekeyTo(rekeyToBool).Do(context.Background())
	return nil
}

func weMakeASearchAccountsCallWithAssetIDLimitCurrencyGreaterThanCurrencyLessThanAndRound(assetID, limit, currencyGreater, currencyLesser, round int) error {
	indexerClient, err := indexer.MakeClient(mockServer.URL, "")
	if err != nil {
		return err
	}
	_, globalErrForExamination = indexerClient.SearchAccounts().AssetID(uint64(assetID)).Limit(uint64(limit)).CurrencyLessThan(uint64(currencyLesser)).CurrencyGreaterThan(uint64(currencyGreater)).Round(uint64(round)).Do(context.Background())
	return nil
}

func weMakeASearchForAssetsCallWithLimitCreatorNameUnitIndex(limit int, creator, name, unit string, index int) error {
	indexerClient, err := indexer.MakeClient(mockServer.URL, "")
	if err != nil {
		return err
	}
	_, globalErrForExamination = indexerClient.SearchForAssets().AssetID(uint64(index)).Limit(uint64(limit)).Creator(creator).Name(name).Unit(unit).Do(context.Background())
	return nil
}

func weMakeALookupApplicationLogsByIDCallWithApplicationIDLimitMinRoundMaxRoundNextTokenSenderAndTxID(appID, limit, minRound, maxRound int, nextToken, sender, txID string) error {
	indexerClient, err := indexer.MakeClient(mockServer.URL, "")
	if err != nil {
		return err
	}
	indexerClient.LookupApplicationLogsByID(uint64(appID)).Limit(uint64(limit)).MinRound(uint64(minRound)).MaxRound(uint64(maxRound)).Next(nextToken).SenderAddress(sender).Txid(txID).Do(context.Background())
	return nil
}

func parseBool(s string) (bool, error) {
	if s == "true" {
		return true, nil
	}
	if s == "false" {
		return false, nil
	}
	return false, fmt.Errorf("parseBool() cannot parse \"%s\"", s)
}

func weMakeALookupAccountAssetsCallWithAccountIDAssetIDIncludeAllLimitNext(accountID string, assetID int, includeAll string, limit int, next string) error {
	indexerClient, err := indexer.MakeClient(mockServer.URL, "")
	if err != nil {
		return err
	}
	includeAllBool, err := parseBool(includeAll)
	if err != nil {
		return err
	}
	indexerClient.LookupAccountAssets(accountID).AssetID(uint64(assetID)).IncludeAll(includeAllBool).Limit(uint64(limit)).Next(next).Do(context.Background())
	return nil
}

func weMakeALookupAccountCreatedAssetsCallWithAccountIDAssetIDIncludeAllLimitNext(accountID string, assetID int, includeAll string, limit int, next string) error {
	indexerClient, err := indexer.MakeClient(mockServer.URL, "")
	if err != nil {
		return err
	}
	includeAllBool, err := parseBool(includeAll)
	if err != nil {
		return err
	}
	indexerClient.LookupAccountCreatedAssets(accountID).AssetID(uint64(assetID)).IncludeAll(includeAllBool).Limit(uint64(limit)).Next(next).Do(context.Background())
	return nil
}

func weMakeALookupAccountAppLocalStatesCallWithAccountIDApplicationIDIncludeAllLimitNext(accountID string, appID int, includeAll string, limit int, next string) error {
	indexerClient, err := indexer.MakeClient(mockServer.URL, "")
	if err != nil {
		return err
	}
	includeAllBool, err := parseBool(includeAll)
	if err != nil {
		return err
	}
	indexerClient.LookupAccountAppLocalStates(accountID).ApplicationID(uint64(appID)).IncludeAll(includeAllBool).Limit(uint64(limit)).Next(next).Do(context.Background())
	return nil
}

func weMakeALookupAccountCreatedApplicationsCallWithAccountIDApplicationIDIncludeAllLimitNext(accountID string, appID int, includeAll string, limit int, next string) error {
	indexerClient, err := indexer.MakeClient(mockServer.URL, "")
	if err != nil {
		return err
	}
	includeAllBool, err := parseBool(includeAll)
	if err != nil {
		return err
	}
	indexerClient.LookupAccountCreatedApplications(accountID).ApplicationID(uint64(appID)).IncludeAll(includeAllBool).Limit(uint64(limit)).Next(next).Do(context.Background())
	return nil
}

func weMakeASearchAccountsCallWithExclude(exclude string) error {
	indexerClient, err := indexer.MakeClient(mockServer.URL, "")
	if err != nil {
		return err
	}
	indexerClient.SearchAccounts().Exclude(strings.Split(exclude, ",")).Do(context.Background())
	return nil
}

func weMakeALookupAccountByIDCallAgainstAccountWithExclude(account, exclude string) error {
	indexerClient, err := indexer.MakeClient(mockServer.URL, "")
	if err != nil {
		return err
	}
	indexerClient.LookupAccountByID(account).Exclude(strings.Split(exclude, ",")).Do(context.Background())
	return nil
}

func weMakeASearchForApplicationsCallWithCreator(creator string) error {
	indexerClient, err := indexer.MakeClient(mockServer.URL, "")
	if err != nil {
		return err
	}
	indexerClient.SearchForApplications().Creator(creator).Do(context.Background())
	return nil
}

<<<<<<< HEAD
func weMakeALookupApplicationBoxByIDandName(appId int, encodedBoxName string) error {
=======
func weMakeALookupBlockCallAgainstRoundAndHeader(round int, headerOnly string) error {
>>>>>>> ca19e42d
	indexerClient, err := indexer.MakeClient(mockServer.URL, "")
	if err != nil {
		return err
	}
<<<<<<< HEAD
	indexerClient.LookupApplicationBoxByIDAndName(uint64(appId)).Name(encodedBoxName).Do(context.Background())
	return nil
}

func weMakeASearchForApplicationBoxes(appId int, limit int, next string) error {
	indexerClient, err := indexer.MakeClient(mockServer.URL, "")
	if err != nil {
		return err
	}
	indexerClient.SearchForApplicationBoxes(uint64(appId)).Limit(uint64(limit)).Next(next).Do(context.Background())
=======

	headerOnlyBool, err := parseBool(headerOnly)
	if err != nil {
		return weMakeALookupBlockCallAgainstRound(round)
	}

	_, globalErrForExamination = indexerClient.LookupBlock(uint64(round)).HeaderOnly(headerOnlyBool).Do(context.Background())
>>>>>>> ca19e42d
	return nil
}<|MERGE_RESOLUTION|>--- conflicted
+++ resolved
@@ -53,13 +53,10 @@
 	s.Step(`^we make a Search Accounts call with exclude "([^"]*)"$`, weMakeASearchAccountsCallWithExclude)
 	s.Step(`^we make a Lookup Account by ID call against account "([^"]*)" with exclude "([^"]*)"$`, weMakeALookupAccountByIDCallAgainstAccountWithExclude)
 	s.Step(`^we make a SearchForApplications call with creator "([^"]*)"$`, weMakeASearchForApplicationsCallWithCreator)
-<<<<<<< HEAD
+	s.Step(`^we make a Lookup Block call against round (\d+) and header "([^"]*)"$`, weMakeALookupBlockCallAgainstRoundAndHeader)
+
 	s.Step(`^we make a LookupApplicationBoxByIDandName call with applicationID (\d+) with encoded box name "([^"]*)"$`, weMakeALookupApplicationBoxByIDandName)
 	s.Step(`^we make a SearchForApplicationBoxes call with applicationID (\d+) with max (\d+) nextToken "([^"]*)"$`, weMakeASearchForApplicationBoxes)
-=======
-	s.Step(`^we make a Lookup Block call against round (\d+) and header "([^"]*)"$`, weMakeALookupBlockCallAgainstRoundAndHeader)
-
->>>>>>> ca19e42d
 	s.BeforeScenario(func(interface{}) {
 		globalErrForExamination = nil
 	})
@@ -361,16 +358,26 @@
 	return nil
 }
 
-<<<<<<< HEAD
+func weMakeALookupBlockCallAgainstRoundAndHeader(round int, headerOnly string) error {
+	indexerClient, err := indexer.MakeClient(mockServer.URL, "")
+	if err != nil {
+		return err
+	}
+
+	headerOnlyBool, err := parseBool(headerOnly)
+	if err != nil {
+		return weMakeALookupBlockCallAgainstRound(round)
+	}
+
+	_, globalErrForExamination = indexerClient.LookupBlock(uint64(round)).HeaderOnly(headerOnlyBool).Do(context.Background())
+	return nil
+}
+
 func weMakeALookupApplicationBoxByIDandName(appId int, encodedBoxName string) error {
-=======
-func weMakeALookupBlockCallAgainstRoundAndHeader(round int, headerOnly string) error {
->>>>>>> ca19e42d
-	indexerClient, err := indexer.MakeClient(mockServer.URL, "")
-	if err != nil {
-		return err
-	}
-<<<<<<< HEAD
+	indexerClient, err := indexer.MakeClient(mockServer.URL, "")
+	if err != nil {
+		return err
+	}
 	indexerClient.LookupApplicationBoxByIDAndName(uint64(appId)).Name(encodedBoxName).Do(context.Background())
 	return nil
 }
@@ -381,14 +388,5 @@
 		return err
 	}
 	indexerClient.SearchForApplicationBoxes(uint64(appId)).Limit(uint64(limit)).Next(next).Do(context.Background())
-=======
-
-	headerOnlyBool, err := parseBool(headerOnly)
-	if err != nil {
-		return weMakeALookupBlockCallAgainstRound(round)
-	}
-
-	_, globalErrForExamination = indexerClient.LookupBlock(uint64(round)).HeaderOnly(headerOnlyBool).Do(context.Background())
->>>>>>> ca19e42d
 	return nil
 }